--- conflicted
+++ resolved
@@ -4,11 +4,7 @@
 bl_info = {
     'name': 'glTF 2.0 format',
     'author': 'Julien Duroure, Scurest, Norbert Nopper, Urs Hanselmann, Moritz Becher, Benjamin Schmithüsen, Jim Eckerlein, and many external contributors',
-<<<<<<< HEAD
-    "version": (3, 3, 0),
-=======
-    "version": (3, 2, 38),
->>>>>>> 485b4ac5
+    "version": (3, 3, 1),
     'blender': (3, 1, 0),
     'location': 'File > Import-Export',
     'description': 'Import-Export as glTF 2.0',
