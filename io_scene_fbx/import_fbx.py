# ##### BEGIN GPL LICENSE BLOCK #####
#
#  This program is free software; you can redistribute it and/or
#  modify it under the terms of the GNU General Public License
#  as published by the Free Software Foundation; either version 2
#  of the License, or (at your option) any later version.
#
#  This program is distributed in the hope that it will be useful,
#  but WITHOUT ANY WARRANTY; without even the implied warranty of
#  MERCHANTABILITY or FITNESS FOR A PARTICULAR PURPOSE.  See the
#  GNU General Public License for more details.
#
#  You should have received a copy of the GNU General Public License
#  along with this program; if not, write to the Free Software Foundation,
#  Inc., 51 Franklin Street, Fifth Floor, Boston, MA 02110-1301, USA.
#
# ##### END GPL LICENSE BLOCK #####

# <pep8 compliant>

# Script copyright (C) Blender Foundation

# FBX 7.1.0 -> 7.4.0 loader for Blender

# Not totally pep8 compliant.
#   pep8 import_fbx.py --ignore=E501,E123,E702,E125

if "bpy" in locals():
    import importlib
    if "parse_fbx" in locals():
        importlib.reload(parse_fbx)
    if "fbx_utils" in locals():
        importlib.reload(fbx_utils)

import bpy
from mathutils import Matrix, Euler, Vector

# -----
# Utils
from . import parse_fbx, fbx_utils

from .parse_fbx import (
    data_types,
    FBXElem,
)
from .fbx_utils import (
    PerfMon,
    units_blender_to_fbx_factor,
    units_convertor_iter,
    array_to_matrix4,
    similar_values,
    similar_values_iter,
    FBXImportSettings,
)

# global singleton, assign on execution
fbx_elem_nil = None

# Units convertors...
convert_deg_to_rad_iter = units_convertor_iter("degree", "radian")

MAT_CONVERT_BONE = fbx_utils.MAT_CONVERT_BONE.inverted()
MAT_CONVERT_LIGHT = fbx_utils.MAT_CONVERT_LIGHT.inverted()
MAT_CONVERT_CAMERA = fbx_utils.MAT_CONVERT_CAMERA.inverted()


def validate_blend_names(name):
    assert(type(name) == bytes)
    # Blender typically does not accept names over 63 bytes...
    if len(name) > 63:
        import hashlib
        h = hashlib.sha1(name).hexdigest()
        return name[:55].decode('utf-8', 'replace') + "_" + h[:7]
    else:
        # We use 'replace' even though FBX 'specs' say it should always be utf8, see T53841.
        return name.decode('utf-8', 'replace')


def elem_find_first(elem, id_search, default=None):
    for fbx_item in elem.elems:
        if fbx_item.id == id_search:
            return fbx_item
    return default


def elem_find_iter(elem, id_search):
    for fbx_item in elem.elems:
        if fbx_item.id == id_search:
            yield fbx_item


def elem_find_first_string(elem, id_search):
    fbx_item = elem_find_first(elem, id_search)
    if fbx_item is not None and fbx_item.props:  # Do not error on complete empty properties (see T45291).
        assert(len(fbx_item.props) == 1)
        assert(fbx_item.props_type[0] == data_types.STRING)
        return fbx_item.props[0].decode('utf-8', 'replace')
    return None


def elem_find_first_string_as_bytes(elem, id_search):
    fbx_item = elem_find_first(elem, id_search)
    if fbx_item is not None and fbx_item.props:  # Do not error on complete empty properties (see T45291).
        assert(len(fbx_item.props) == 1)
        assert(fbx_item.props_type[0] == data_types.STRING)
        return fbx_item.props[0]  # Keep it as bytes as requested...
    return None


def elem_find_first_bytes(elem, id_search, decode=True):
    fbx_item = elem_find_first(elem, id_search)
    if fbx_item is not None and fbx_item.props:  # Do not error on complete empty properties (see T45291).
        assert(len(fbx_item.props) == 1)
        assert(fbx_item.props_type[0] == data_types.BYTES)
        return fbx_item.props[0]
    return None


def elem_repr(elem):
    return "%s: props[%d=%r], elems=(%r)" % (
        elem.id,
        len(elem.props),
        ", ".join([repr(p) for p in elem.props]),
        # elem.props_type,
        b", ".join([e.id for e in elem.elems]),
        )


def elem_split_name_class(elem):
    assert(elem.props_type[-2] == data_types.STRING)
    elem_name, elem_class = elem.props[-2].split(b'\x00\x01')
    return elem_name, elem_class


def elem_name_ensure_class(elem, clss=...):
    elem_name, elem_class = elem_split_name_class(elem)
    if clss is not ...:
        assert(elem_class == clss)
    return validate_blend_names(elem_name)


def elem_name_ensure_classes(elem, clss=...):
    elem_name, elem_class = elem_split_name_class(elem)
    if clss is not ...:
        assert(elem_class in clss)
    return validate_blend_names(elem_name)


def elem_split_name_class_nodeattr(elem):
    assert(elem.props_type[-2] == data_types.STRING)
    elem_name, elem_class = elem.props[-2].split(b'\x00\x01')
    assert(elem_class == b'NodeAttribute')
    assert(elem.props_type[-1] == data_types.STRING)
    elem_class = elem.props[-1]
    return elem_name, elem_class


def elem_uuid(elem):
    assert(elem.props_type[0] == data_types.INT64)
    return elem.props[0]


def elem_prop_first(elem, default=None):
    return elem.props[0] if (elem is not None) and elem.props else default


# ----
# Support for
# Properties70: { ... P:
def elem_props_find_first(elem, elem_prop_id):
    if elem is None:
        # When properties are not found... Should never happen, but happens - as usual.
        return None
    # support for templates (tuple of elems)
    if type(elem) is not FBXElem:
        assert(type(elem) is tuple)
        for e in elem:
            result = elem_props_find_first(e, elem_prop_id)
            if result is not None:
                return result
        assert(len(elem) > 0)
        return None

    for subelem in elem.elems:
        assert(subelem.id == b'P')
        if subelem.props[0] == elem_prop_id:
            return subelem
    return None


def elem_props_get_color_rgb(elem, elem_prop_id, default=None):
    elem_prop = elem_props_find_first(elem, elem_prop_id)
    if elem_prop is not None:
        assert(elem_prop.props[0] == elem_prop_id)
        if elem_prop.props[1] == b'Color':
            # FBX version 7300
            assert(elem_prop.props[1] == b'Color')
            assert(elem_prop.props[2] == b'')
        else:
            assert(elem_prop.props[1] == b'ColorRGB')
            assert(elem_prop.props[2] == b'Color')
        assert(elem_prop.props_type[4:7] == bytes((data_types.FLOAT64,)) * 3)
        return elem_prop.props[4:7]
    return default


def elem_props_get_vector_3d(elem, elem_prop_id, default=None):
    elem_prop = elem_props_find_first(elem, elem_prop_id)
    if elem_prop is not None:
        assert(elem_prop.props_type[4:7] == bytes((data_types.FLOAT64,)) * 3)
        return elem_prop.props[4:7]
    return default


def elem_props_get_number(elem, elem_prop_id, default=None):
    elem_prop = elem_props_find_first(elem, elem_prop_id)
    if elem_prop is not None:
        assert(elem_prop.props[0] == elem_prop_id)
        if elem_prop.props[1] == b'double':
            assert(elem_prop.props[1] == b'double')
            assert(elem_prop.props[2] == b'Number')
        else:
            assert(elem_prop.props[1] == b'Number')
            assert(elem_prop.props[2] == b'')

        # we could allow other number types
        assert(elem_prop.props_type[4] == data_types.FLOAT64)

        return elem_prop.props[4]
    return default


def elem_props_get_integer(elem, elem_prop_id, default=None):
    elem_prop = elem_props_find_first(elem, elem_prop_id)
    if elem_prop is not None:
        assert(elem_prop.props[0] == elem_prop_id)
        if elem_prop.props[1] == b'int':
            assert(elem_prop.props[1] == b'int')
            assert(elem_prop.props[2] == b'Integer')
        elif elem_prop.props[1] == b'ULongLong':
            assert(elem_prop.props[1] == b'ULongLong')
            assert(elem_prop.props[2] == b'')

        # we could allow other number types
        assert(elem_prop.props_type[4] in {data_types.INT32, data_types.INT64})

        return elem_prop.props[4]
    return default


def elem_props_get_bool(elem, elem_prop_id, default=None):
    elem_prop = elem_props_find_first(elem, elem_prop_id)
    if elem_prop is not None:
        assert(elem_prop.props[0] == elem_prop_id)
        assert(elem_prop.props[1] == b'bool')
        assert(elem_prop.props[2] == b'')
        assert(elem_prop.props[3] == b'')

        # we could allow other number types
        assert(elem_prop.props_type[4] == data_types.INT32)
        assert(elem_prop.props[4] in {0, 1})

        return bool(elem_prop.props[4])
    return default


def elem_props_get_enum(elem, elem_prop_id, default=None):
    elem_prop = elem_props_find_first(elem, elem_prop_id)
    if elem_prop is not None:
        assert(elem_prop.props[0] == elem_prop_id)
        assert(elem_prop.props[1] == b'enum')
        assert(elem_prop.props[2] == b'')
        assert(elem_prop.props[3] == b'')

        # we could allow other number types
        assert(elem_prop.props_type[4] == data_types.INT32)

        return elem_prop.props[4]
    return default


def elem_props_get_visibility(elem, elem_prop_id, default=None):
    elem_prop = elem_props_find_first(elem, elem_prop_id)
    if elem_prop is not None:
        assert(elem_prop.props[0] == elem_prop_id)
        assert(elem_prop.props[1] == b'Visibility')
        assert(elem_prop.props[2] == b'')

        # we could allow other number types
        assert(elem_prop.props_type[4] == data_types.FLOAT64)

        return elem_prop.props[4]
    return default


# ----------------------------------------------------------------------------
# Blender

# ------
# Object
from collections import namedtuple


FBXTransformData = namedtuple("FBXTransformData", (
    "loc", "geom_loc",
    "rot", "rot_ofs", "rot_piv", "pre_rot", "pst_rot", "rot_ord", "rot_alt_mat", "geom_rot",
    "sca", "sca_ofs", "sca_piv", "geom_sca",
))


def blen_read_custom_properties(fbx_obj, blen_obj, settings):
    # There doesn't seem to be a way to put user properties into templates, so this only get the object properties:
    fbx_obj_props = elem_find_first(fbx_obj, b'Properties70')
    if fbx_obj_props:
        for fbx_prop in fbx_obj_props.elems:
            assert(fbx_prop.id == b'P')

            if b'U' in fbx_prop.props[3]:
                if fbx_prop.props[0] == b'UDP3DSMAX':
                    # Special case for 3DS Max user properties:
                    assert(fbx_prop.props[1] == b'KString')
                    assert(fbx_prop.props_type[4] == data_types.STRING)
                    items = fbx_prop.props[4].decode('utf-8', 'replace')
                    for item in items.split('\r\n'):
                        if item:
                            prop_name, prop_value = item.split('=', 1)
                            prop_name = validate_blend_names(prop_name.strip().encode('utf-8'))
                            blen_obj[prop_name] = prop_value.strip()
                else:
                    prop_name = validate_blend_names(fbx_prop.props[0])
                    prop_type = fbx_prop.props[1]
                    if prop_type in {b'Vector', b'Vector3D', b'Color', b'ColorRGB'}:
                        assert(fbx_prop.props_type[4:7] == bytes((data_types.FLOAT64,)) * 3)
                        blen_obj[prop_name] = fbx_prop.props[4:7]
                    elif prop_type in {b'Vector4', b'ColorRGBA'}:
                        assert(fbx_prop.props_type[4:8] == bytes((data_types.FLOAT64,)) * 4)
                        blen_obj[prop_name] = fbx_prop.props[4:8]
                    elif prop_type == b'Vector2D':
                        assert(fbx_prop.props_type[4:6] == bytes((data_types.FLOAT64,)) * 2)
                        blen_obj[prop_name] = fbx_prop.props[4:6]
                    elif prop_type in {b'Integer', b'int'}:
                        assert(fbx_prop.props_type[4] == data_types.INT32)
                        blen_obj[prop_name] = fbx_prop.props[4]
                    elif prop_type == b'KString':
                        assert(fbx_prop.props_type[4] == data_types.STRING)
                        blen_obj[prop_name] = fbx_prop.props[4].decode('utf-8', 'replace')
                    elif prop_type in {b'Number', b'double', b'Double'}:
                        assert(fbx_prop.props_type[4] == data_types.FLOAT64)
                        blen_obj[prop_name] = fbx_prop.props[4]
                    elif prop_type in {b'Float', b'float'}:
                        assert(fbx_prop.props_type[4] == data_types.FLOAT32)
                        blen_obj[prop_name] = fbx_prop.props[4]
                    elif prop_type in {b'Bool', b'bool'}:
                        assert(fbx_prop.props_type[4] == data_types.INT32)
                        blen_obj[prop_name] = fbx_prop.props[4] != 0
                    elif prop_type in {b'Enum', b'enum'}:
                        assert(fbx_prop.props_type[4:6] == bytes((data_types.INT32, data_types.STRING)))
                        val = fbx_prop.props[4]
                        if settings.use_custom_props_enum_as_string and fbx_prop.props[5]:
                            enum_items = fbx_prop.props[5].decode('utf-8', 'replace').split('~')
                            assert(val >= 0 and val < len(enum_items))
                            blen_obj[prop_name] = enum_items[val]
                        else:
                            blen_obj[prop_name] = val
                    else:
                        print ("WARNING: User property type '%s' is not supported" % prop_type.decode('utf-8', 'replace'))


def blen_read_object_transform_do(transform_data):
    # This is a nightmare. FBX SDK uses Maya way to compute the transformation matrix of a node - utterly simple:
    #
    #     WorldTransform = ParentWorldTransform * T * Roff * Rp * Rpre * R * Rpost * Rp-1 * Soff * Sp * S * Sp-1
    #
    # Where all those terms are 4 x 4 matrices that contain:
    #     WorldTransform: Transformation matrix of the node in global space.
    #     ParentWorldTransform: Transformation matrix of the parent node in global space.
    #     T: Translation
    #     Roff: Rotation offset
    #     Rp: Rotation pivot
    #     Rpre: Pre-rotation
    #     R: Rotation
    #     Rpost: Post-rotation
    #     Rp-1: Inverse of the rotation pivot
    #     Soff: Scaling offset
    #     Sp: Scaling pivot
    #     S: Scaling
    #     Sp-1: Inverse of the scaling pivot
    #
    # But it was still too simple, and FBX notion of compatibility is... quite specific. So we also have to
    # support 3DSMax way:
    #
    #     WorldTransform = ParentWorldTransform * T * R * S * OT * OR * OS
    #
    # Where all those terms are 4 x 4 matrices that contain:
    #     WorldTransform: Transformation matrix of the node in global space
    #     ParentWorldTransform: Transformation matrix of the parent node in global space
    #     T: Translation
    #     R: Rotation
    #     S: Scaling
    #     OT: Geometric transform translation
    #     OR: Geometric transform rotation
    #     OS: Geometric transform translation
    #
    # Notes:
    #     Geometric transformations ***are not inherited***: ParentWorldTransform does not contain the OT, OR, OS
    #     of WorldTransform's parent node.
    #
    # Taken from http://download.autodesk.com/us/fbx/20112/FBX_SDK_HELP/
    #            index.html?url=WS1a9193826455f5ff1f92379812724681e696651.htm,topicNumber=d0e7429

    # translation
    lcl_translation = Matrix.Translation(transform_data.loc)
    geom_loc = Matrix.Translation(transform_data.geom_loc)

    # rotation
    to_rot = lambda rot, rot_ord: Euler(convert_deg_to_rad_iter(rot), rot_ord).to_matrix().to_4x4()
    lcl_rot = to_rot(transform_data.rot, transform_data.rot_ord) * transform_data.rot_alt_mat
    pre_rot = to_rot(transform_data.pre_rot, transform_data.rot_ord)
    pst_rot = to_rot(transform_data.pst_rot, transform_data.rot_ord)
    geom_rot = to_rot(transform_data.geom_rot, transform_data.rot_ord)

    rot_ofs = Matrix.Translation(transform_data.rot_ofs)
    rot_piv = Matrix.Translation(transform_data.rot_piv)
    sca_ofs = Matrix.Translation(transform_data.sca_ofs)
    sca_piv = Matrix.Translation(transform_data.sca_piv)

    # scale
    lcl_scale = Matrix()
    lcl_scale[0][0], lcl_scale[1][1], lcl_scale[2][2] = transform_data.sca
    geom_scale = Matrix();
    geom_scale[0][0], geom_scale[1][1], geom_scale[2][2] = transform_data.geom_sca

    base_mat = (
        lcl_translation *
        rot_ofs *
        rot_piv *
        pre_rot *
        lcl_rot *
        pst_rot *
        rot_piv.inverted_safe() *
        sca_ofs *
        sca_piv *
        lcl_scale *
        sca_piv.inverted_safe()
    )
    geom_mat = geom_loc * geom_rot * geom_scale
    # We return mat without 'geometric transforms' too, because it is to be used for children, sigh...
    return (base_mat * geom_mat, base_mat, geom_mat)


# XXX This might be weak, now that we can add vgroups from both bones and shapes, name collisions become
#     more likely, will have to make this more robust!!!
def add_vgroup_to_objects(vg_indices, vg_weights, vg_name, objects):
    assert(len(vg_indices) == len(vg_weights))
    if vg_indices:
        for obj in objects:
            # We replace/override here...
            vg = obj.vertex_groups.get(vg_name)
            if vg is None:
                vg = obj.vertex_groups.new(vg_name)
            for i, w in zip(vg_indices, vg_weights):
                vg.add((i,), w, 'REPLACE')


def blen_read_object_transform_preprocess(fbx_props, fbx_obj, rot_alt_mat, use_prepost_rot):
    # This is quite involved, 'fbxRNode.cpp' from openscenegraph used as a reference
    const_vector_zero_3d = 0.0, 0.0, 0.0
    const_vector_one_3d = 1.0, 1.0, 1.0

    loc = list(elem_props_get_vector_3d(fbx_props, b'Lcl Translation', const_vector_zero_3d))
    rot = list(elem_props_get_vector_3d(fbx_props, b'Lcl Rotation', const_vector_zero_3d))
    sca = list(elem_props_get_vector_3d(fbx_props, b'Lcl Scaling', const_vector_one_3d))

    geom_loc = list(elem_props_get_vector_3d(fbx_props, b'GeometricTranslation', const_vector_zero_3d))
    geom_rot = list(elem_props_get_vector_3d(fbx_props, b'GeometricRotation', const_vector_zero_3d))
    geom_sca = list(elem_props_get_vector_3d(fbx_props, b'GeometricScaling', const_vector_one_3d))

    rot_ofs = elem_props_get_vector_3d(fbx_props, b'RotationOffset', const_vector_zero_3d)
    rot_piv = elem_props_get_vector_3d(fbx_props, b'RotationPivot', const_vector_zero_3d)
    sca_ofs = elem_props_get_vector_3d(fbx_props, b'ScalingOffset', const_vector_zero_3d)
    sca_piv = elem_props_get_vector_3d(fbx_props, b'ScalingPivot', const_vector_zero_3d)

    is_rot_act = elem_props_get_bool(fbx_props, b'RotationActive', False)

    if is_rot_act:
        if use_prepost_rot:
            pre_rot = elem_props_get_vector_3d(fbx_props, b'PreRotation', const_vector_zero_3d)
            pst_rot = elem_props_get_vector_3d(fbx_props, b'PostRotation', const_vector_zero_3d)
        else:
            pre_rot = const_vector_zero_3d
            pst_rot = const_vector_zero_3d
        rot_ord = {
            0: 'XYZ',
            1: 'XZY',
            2: 'YZX',
            3: 'YXZ',
            4: 'ZXY',
            5: 'ZYX',
            6: 'XYZ',  # XXX eSphericXYZ, not really supported...
            }.get(elem_props_get_enum(fbx_props, b'RotationOrder', 0))
    else:
        pre_rot = const_vector_zero_3d
        pst_rot = const_vector_zero_3d
        rot_ord = 'XYZ'

    return FBXTransformData(loc, geom_loc,
                            rot, rot_ofs, rot_piv, pre_rot, pst_rot, rot_ord, rot_alt_mat, geom_rot,
                            sca, sca_ofs, sca_piv, geom_sca)


# ---------
# Animation
def blen_read_animations_curves_iter(fbx_curves, blen_start_offset, fbx_start_offset, fps):
    """
    Get raw FBX AnimCurve list, and yield values for all curves at each singular curves' keyframes,
    together with (blender) timing, in frames.
    blen_start_offset is expected in frames, while fbx_start_offset is expected in FBX ktime.
    """
    # As a first step, assume linear interpolation between key frames, we'll (try to!) handle more
    # of FBX curves later.
    from .fbx_utils import FBX_KTIME
    timefac = fps / FBX_KTIME

    curves = tuple([0,
                    elem_prop_first(elem_find_first(c[2], b'KeyTime')),
                    elem_prop_first(elem_find_first(c[2], b'KeyValueFloat')),
                    c]
                   for c in fbx_curves)

    allkeys = sorted({item for sublist in curves for item in sublist[1]})
    for curr_fbxktime in allkeys:
        curr_values = []
        for item in curves:
            idx, times, values, fbx_curve = item

            if times[idx] < curr_fbxktime:
                if idx >= 0:
                    idx += 1
                    if idx >= len(times):
                        # We have reached our last element for this curve, stay on it from now on...
                        idx = -1
                    item[0] = idx

            if times[idx] >= curr_fbxktime:
                if idx == 0:
                    curr_values.append((values[idx], fbx_curve))
                else:
                    # Interpolate between this key and the previous one.
                    ifac = (curr_fbxktime - times[idx - 1]) / (times[idx] - times[idx - 1])
                    curr_values.append(((values[idx] - values[idx - 1]) * ifac + values[idx - 1], fbx_curve))
        curr_blenkframe = (curr_fbxktime - fbx_start_offset) * timefac + blen_start_offset
        yield (curr_blenkframe, curr_values)


def blen_read_animations_action_item(action, item, cnodes, fps, anim_offset):
    """
    'Bake' loc/rot/scale into the action,
    taking any pre_ and post_ matrix into account to transform from fbx into blender space.
    """
    from bpy.types import Object, PoseBone, ShapeKey, Material, Camera
    from itertools import chain

    fbx_curves = []
    for curves, fbxprop in cnodes.values():
        for (fbx_acdata, _blen_data), channel in curves.values():
            fbx_curves.append((fbxprop, channel, fbx_acdata))

    # Leave if no curves are attached (if a blender curve is attached to scale but without keys it defaults to 0).
    if len(fbx_curves) == 0:
        return

    blen_curves = []
    props = []

    if isinstance(item, Material):
        grpname = item.name
        props = [("diffuse_color", 3, grpname or "Diffuse Color")]
    elif isinstance(item, ShapeKey):
        props = [(item.path_from_id("value"), 1, "Key")]
    elif isinstance(item, Camera):
        props = [(item.path_from_id("lens"), 1, "Camera")]
    else:  # Object or PoseBone:
        if item.is_bone:
            bl_obj = item.bl_obj.pose.bones[item.bl_bone]
        else:
            bl_obj = item.bl_obj

        # We want to create actions for objects, but for bones we 'reuse' armatures' actions!
        grpname = item.bl_obj.name

        # Since we might get other channels animated in the end, due to all FBX transform magic,
        # we need to add curves for whole loc/rot/scale in any case.
        props = [(bl_obj.path_from_id("location"), 3, grpname or "Location"),
                 None,
                 (bl_obj.path_from_id("scale"), 3, grpname or "Scale")]
        rot_mode = bl_obj.rotation_mode
        if rot_mode == 'QUATERNION':
            props[1] = (bl_obj.path_from_id("rotation_quaternion"), 4, grpname or "Quaternion Rotation")
        elif rot_mode == 'AXIS_ANGLE':
            props[1] = (bl_obj.path_from_id("rotation_axis_angle"), 4, grpname or "Axis Angle Rotation")
        else:  # Euler
            props[1] = (bl_obj.path_from_id("rotation_euler"), 3, grpname or "Euler Rotation")

    blen_curves = [action.fcurves.new(prop, channel, grpname)
                   for prop, nbr_channels, grpname in props for channel in range(nbr_channels)]

    if isinstance(item, Material):
        for frame, values in blen_read_animations_curves_iter(fbx_curves, anim_offset, 0, fps):
            value = [0,0,0]
            for v, (fbxprop, channel, _fbx_acdata) in values:
                assert(fbxprop == b'DiffuseColor')
                assert(channel in {0, 1, 2})
                value[channel] = v

            for fc, v in zip(blen_curves, value):
                fc.keyframe_points.insert(frame, v, {'NEEDED', 'FAST'}).interpolation = 'LINEAR'

    elif isinstance(item, ShapeKey):
        for frame, values in blen_read_animations_curves_iter(fbx_curves, anim_offset, 0, fps):
            value = 0.0
            for v, (fbxprop, channel, _fbx_acdata) in values:
                assert(fbxprop == b'DeformPercent')
                assert(channel == 0)
                value = v / 100.0

            for fc, v in zip(blen_curves, (value,)):
                fc.keyframe_points.insert(frame, v, {'NEEDED', 'FAST'}).interpolation = 'LINEAR'

    elif isinstance(item, Camera):
        for frame, values in blen_read_animations_curves_iter(fbx_curves, anim_offset, 0, fps):
            value = 0.0
            for v, (fbxprop, channel, _fbx_acdata) in values:
                assert(fbxprop == b'FocalLength')
                assert(channel == 0)
                value = v

            for fc, v in zip(blen_curves, (value,)):
                fc.keyframe_points.insert(frame, v, {'NEEDED', 'FAST'}).interpolation = 'LINEAR'

    else:  # Object or PoseBone:
        if item.is_bone:
            bl_obj = item.bl_obj.pose.bones[item.bl_bone]
        else:
            bl_obj = item.bl_obj

        transform_data = item.fbx_transform_data
        rot_prev = bl_obj.rotation_euler.copy()

        # Pre-compute inverted local rest matrix of the bone, if relevant.
        restmat_inv = item.get_bind_matrix().inverted_safe() if item.is_bone else None

        for frame, values in blen_read_animations_curves_iter(fbx_curves, anim_offset, 0, fps):
            for v, (fbxprop, channel, _fbx_acdata) in values:
                if fbxprop == b'Lcl Translation':
                    transform_data.loc[channel] = v
                elif fbxprop == b'Lcl Rotation':
                    transform_data.rot[channel] = v
                elif fbxprop == b'Lcl Scaling':
                    transform_data.sca[channel] = v
            mat, _, _ = blen_read_object_transform_do(transform_data)

            # compensate for changes in the local matrix during processing
            if item.anim_compensation_matrix:
                mat = mat * item.anim_compensation_matrix

            # apply pre- and post matrix
            # post-matrix will contain any correction for lights, camera and bone orientation
            # pre-matrix will contain any correction for a parent's correction matrix or the global matrix
            if item.pre_matrix:
                mat = item.pre_matrix * mat
            if item.post_matrix:
                mat = mat * item.post_matrix

            # And now, remove that rest pose matrix from current mat (also in parent space).
            if restmat_inv:
                mat = restmat_inv * mat

            # Now we have a virtual matrix of transform from AnimCurves, we can insert keyframes!
            loc, rot, sca = mat.decompose()
            if rot_mode == 'QUATERNION':
                pass  # nothing to do!
            elif rot_mode == 'AXIS_ANGLE':
                vec, ang = rot.to_axis_angle()
                rot = ang, vec.x, vec.y, vec.z
            else:  # Euler
                rot = rot.to_euler(rot_mode, rot_prev)
                rot_prev = rot
            for fc, value in zip(blen_curves, chain(loc, rot, sca)):
                fc.keyframe_points.insert(frame, value, {'NEEDED', 'FAST'}).interpolation = 'LINEAR'

    # Since we inserted our keyframes in 'FAST' mode, we have to update the fcurves now.
    for fc in blen_curves:
        fc.update()


def blen_read_animations(fbx_tmpl_astack, fbx_tmpl_alayer, stacks, scene, anim_offset):
    """
    Recreate an action per stack/layer/object combinations.
    Only the first found action is linked to objects, more complex setups are not handled,
    it's up to user to reproduce them!
    """
    from bpy.types import ShapeKey, Material, Camera

    actions = {}
    for as_uuid, ((fbx_asdata, _blen_data), alayers) in stacks.items():
        stack_name = elem_name_ensure_class(fbx_asdata, b'AnimStack')
        for al_uuid, ((fbx_aldata, _blen_data), items) in alayers.items():
            layer_name = elem_name_ensure_class(fbx_aldata, b'AnimLayer')
            for item, cnodes in items.items():
                if isinstance(item, Material):
                    id_data = item
                elif isinstance(item, ShapeKey):
                    id_data = item.id_data
                elif isinstance(item, Camera):
                    id_data = item
                else:
                    id_data = item.bl_obj
                    # XXX Ignore rigged mesh animations - those are a nightmare to handle, see note about it in
                    #     FbxImportHelperNode class definition.
                    if id_data.type == 'MESH' and id_data.parent and id_data.parent.type == 'ARMATURE':
                        continue
                if id_data is None:
                    continue

                # Create new action if needed (should always be needed!
                key = (as_uuid, al_uuid, id_data)
                action = actions.get(key)
                if action is None:
                    action_name = "|".join((id_data.name, stack_name, layer_name))
                    actions[key] = action = bpy.data.actions.new(action_name)
                    action.use_fake_user = True
                # If none yet assigned, assign this action to id_data.
                if not id_data.animation_data:
                    id_data.animation_data_create()
                if not id_data.animation_data.action:
                    id_data.animation_data.action = action
                # And actually populate the action!
                blen_read_animations_action_item(action, item, cnodes, scene.render.fps, anim_offset)


# ----
# Mesh

def blen_read_geom_layerinfo(fbx_layer):
    return (
        validate_blend_names(elem_find_first_string_as_bytes(fbx_layer, b'Name')),
        elem_find_first_string_as_bytes(fbx_layer, b'MappingInformationType'),
        elem_find_first_string_as_bytes(fbx_layer, b'ReferenceInformationType'),
        )


def blen_read_geom_array_setattr(generator, blen_data, blen_attr, fbx_data, stride, item_size, descr, xform):
    """Generic fbx_layer to blen_data setter, generator is expected to yield tuples (ble_idx, fbx_idx)."""
    max_idx = len(blen_data) - 1
    print_error = True

    def check_skip(blen_idx, fbx_idx):
        nonlocal print_error
        if fbx_idx < 0:  # Negative values mean 'skip'.
            return True
        if blen_idx > max_idx:
            if print_error:
                print("ERROR: too much data in this layer, compared to elements in mesh, skipping!")
                print_error = False
            return True
        return False

    if xform is not None:
        if isinstance(blen_data, list):
            if item_size == 1:
                def _process(blend_data, blen_attr, fbx_data, xform, item_size, blen_idx, fbx_idx):
                    blen_data[blen_idx] = xform(fbx_data[fbx_idx])
            else:
                def _process(blend_data, blen_attr, fbx_data, xform, item_size, blen_idx, fbx_idx):
                    blen_data[blen_idx] = xform(fbx_data[fbx_idx:fbx_idx + item_size])
        else:
            if item_size == 1:
                def _process(blend_data, blen_attr, fbx_data, xform, item_size, blen_idx, fbx_idx):
                    setattr(blen_data[blen_idx], blen_attr, xform(fbx_data[fbx_idx]))
            else:
                def _process(blend_data, blen_attr, fbx_data, xform, item_size, blen_idx, fbx_idx):
                    setattr(blen_data[blen_idx], blen_attr, xform(fbx_data[fbx_idx:fbx_idx + item_size]))
    else:
        if isinstance(blen_data, list):
            if item_size == 1:
                def _process(blend_data, blen_attr, fbx_data, xform, item_size, blen_idx, fbx_idx):
                    blen_data[blen_idx] = fbx_data[fbx_idx]
            else:
                def _process(blend_data, blen_attr, fbx_data, xform, item_size, blen_idx, fbx_idx):
                    blen_data[blen_idx] = fbx_data[fbx_idx:fbx_idx + item_size]
        else:
            if item_size == 1:
                def _process(blend_data, blen_attr, fbx_data, xform, item_size, blen_idx, fbx_idx):
                    setattr(blen_data[blen_idx], blen_attr, fbx_data[fbx_idx])
            else:
                def _process(blend_data, blen_attr, fbx_data, xform, item_size, blen_idx, fbx_idx):
                    setattr(blen_data[blen_idx], blen_attr, fbx_data[fbx_idx:fbx_idx + item_size])

    for blen_idx, fbx_idx in generator:
        if check_skip(blen_idx, fbx_idx):
            continue
        _process(blen_data, blen_attr, fbx_data, xform, item_size, blen_idx, fbx_idx)


# generic generators.
def blen_read_geom_array_gen_allsame(data_len):
    return zip(*(range(data_len), (0,) * data_len))


def blen_read_geom_array_gen_direct(fbx_data, stride):
    fbx_data_len = len(fbx_data)
    return zip(*(range(fbx_data_len // stride), range(0, fbx_data_len, stride)))


def blen_read_geom_array_gen_indextodirect(fbx_layer_index, stride):
    return ((bi, fi * stride) for bi, fi in enumerate(fbx_layer_index))


def blen_read_geom_array_gen_direct_looptovert(mesh, fbx_data, stride):
    fbx_data_len = len(fbx_data) // stride
    loops = mesh.loops
    for p in mesh.polygons:
        for lidx in p.loop_indices:
            vidx = loops[lidx].vertex_index
            if vidx < fbx_data_len:
                yield lidx, vidx * stride


# generic error printers.
def blen_read_geom_array_error_mapping(descr, fbx_layer_mapping, quiet=False):
    if not quiet:
        print("warning layer %r mapping type unsupported: %r" % (descr, fbx_layer_mapping))


def blen_read_geom_array_error_ref(descr, fbx_layer_ref, quiet=False):
    if not quiet:
        print("warning layer %r ref type unsupported: %r" % (descr, fbx_layer_ref))


def blen_read_geom_array_mapped_vert(
        mesh, blen_data, blen_attr,
        fbx_layer_data, fbx_layer_index,
        fbx_layer_mapping, fbx_layer_ref,
        stride, item_size, descr,
        xform=None, quiet=False,
        ):
    if fbx_layer_mapping == b'ByVertice':
        if fbx_layer_ref == b'Direct':
            assert(fbx_layer_index is None)
            blen_read_geom_array_setattr(blen_read_geom_array_gen_direct(fbx_layer_data, stride),
                                         blen_data, blen_attr, fbx_layer_data, stride, item_size, descr, xform)
            return True
        blen_read_geom_array_error_ref(descr, fbx_layer_ref, quiet)
    elif fbx_layer_mapping == b'AllSame':
        if fbx_layer_ref == b'IndexToDirect':
            assert(fbx_layer_index is None)
            blen_read_geom_array_setattr(blen_read_geom_array_gen_allsame(len(blen_data)),
                                         blen_data, blen_attr, fbx_layer_data, stride, item_size, descr, xform)
            return True
        blen_read_geom_array_error_ref(descr, fbx_layer_ref, quiet)
    else:
        blen_read_geom_array_error_mapping(descr, fbx_layer_mapping, quiet)

    return False


def blen_read_geom_array_mapped_edge(
        mesh, blen_data, blen_attr,
        fbx_layer_data, fbx_layer_index,
        fbx_layer_mapping, fbx_layer_ref,
        stride, item_size, descr,
        xform=None, quiet=False,
        ):
    if fbx_layer_mapping == b'ByEdge':
        if fbx_layer_ref == b'Direct':
            blen_read_geom_array_setattr(blen_read_geom_array_gen_direct(fbx_layer_data, stride),
                                         blen_data, blen_attr, fbx_layer_data, stride, item_size, descr, xform)
            return True
        blen_read_geom_array_error_ref(descr, fbx_layer_ref, quiet)
    elif fbx_layer_mapping == b'AllSame':
        if fbx_layer_ref == b'IndexToDirect':
            assert(fbx_layer_index is None)
            blen_read_geom_array_setattr(blen_read_geom_array_gen_allsame(len(blen_data)),
                                         blen_data, blen_attr, fbx_layer_data, stride, item_size, descr, xform)
            return True
        blen_read_geom_array_error_ref(descr, fbx_layer_ref, quiet)
    else:
        blen_read_geom_array_error_mapping(descr, fbx_layer_mapping, quiet)

    return False


def blen_read_geom_array_mapped_polygon(
        mesh, blen_data, blen_attr,
        fbx_layer_data, fbx_layer_index,
        fbx_layer_mapping, fbx_layer_ref,
        stride, item_size, descr,
        xform=None, quiet=False,
        ):
    if fbx_layer_mapping == b'ByPolygon':
        if fbx_layer_ref == b'IndexToDirect':
            # XXX Looks like we often get no fbx_layer_index in this case, shall not happen but happens...
            #     We fallback to 'Direct' mapping in this case.
            #~ assert(fbx_layer_index is not None)
            if fbx_layer_index is None:
                blen_read_geom_array_setattr(blen_read_geom_array_gen_direct(fbx_layer_data, stride),
                                             blen_data, blen_attr, fbx_layer_data, stride, item_size, descr, xform)
            else:
                blen_read_geom_array_setattr(blen_read_geom_array_gen_indextodirect(fbx_layer_index, stride),
                                             blen_data, blen_attr, fbx_layer_data, stride, item_size, descr, xform)
            return True
        elif fbx_layer_ref == b'Direct':
            blen_read_geom_array_setattr(blen_read_geom_array_gen_direct(fbx_layer_data, stride),
                                         blen_data, blen_attr, fbx_layer_data, stride, item_size, descr, xform)
            return True
        blen_read_geom_array_error_ref(descr, fbx_layer_ref, quiet)
    elif fbx_layer_mapping == b'AllSame':
        if fbx_layer_ref == b'IndexToDirect':
            assert(fbx_layer_index is None)
            blen_read_geom_array_setattr(blen_read_geom_array_gen_allsame(len(blen_data)),
                                         blen_data, blen_attr, fbx_layer_data, stride, item_size, descr, xform)
            return True
        blen_read_geom_array_error_ref(descr, fbx_layer_ref, quiet)
    else:
        blen_read_geom_array_error_mapping(descr, fbx_layer_mapping, quiet)

    return False


def blen_read_geom_array_mapped_polyloop(
        mesh, blen_data, blen_attr,
        fbx_layer_data, fbx_layer_index,
        fbx_layer_mapping, fbx_layer_ref,
        stride, item_size, descr,
        xform=None, quiet=False,
        ):
    if fbx_layer_mapping == b'ByPolygonVertex':
        if fbx_layer_ref == b'IndexToDirect':
            # XXX Looks like we often get no fbx_layer_index in this case, shall not happen but happens...
            #     We fallback to 'Direct' mapping in this case.
            #~ assert(fbx_layer_index is not None)
            if fbx_layer_index is None:
                blen_read_geom_array_setattr(blen_read_geom_array_gen_direct(fbx_layer_data, stride),
                                             blen_data, blen_attr, fbx_layer_data, stride, item_size, descr, xform)
            else:
                blen_read_geom_array_setattr(blen_read_geom_array_gen_indextodirect(fbx_layer_index, stride),
                                             blen_data, blen_attr, fbx_layer_data, stride, item_size, descr, xform)
            return True
        elif fbx_layer_ref == b'Direct':
            blen_read_geom_array_setattr(blen_read_geom_array_gen_direct(fbx_layer_data, stride),
                                         blen_data, blen_attr, fbx_layer_data, stride, item_size, descr, xform)
            return True
        blen_read_geom_array_error_ref(descr, fbx_layer_ref, quiet)
    elif fbx_layer_mapping == b'ByVertice':
        if fbx_layer_ref == b'Direct':
            assert(fbx_layer_index is None)
            blen_read_geom_array_setattr(blen_read_geom_array_gen_direct_looptovert(mesh, fbx_layer_data, stride),
                                         blen_data, blen_attr, fbx_layer_data, stride, item_size, descr, xform)
            return True
        blen_read_geom_array_error_ref(descr, fbx_layer_ref, quiet)
    elif fbx_layer_mapping == b'AllSame':
        if fbx_layer_ref == b'IndexToDirect':
            assert(fbx_layer_index is None)
            blen_read_geom_array_setattr(blen_read_geom_array_gen_allsame(len(blen_data)),
                                         blen_data, blen_attr, fbx_layer_data, stride, item_size, descr, xform)
            return True
        blen_read_geom_array_error_ref(descr, fbx_layer_ref, quiet)
    else:
        blen_read_geom_array_error_mapping(descr, fbx_layer_mapping, quiet)

    return False


def blen_read_geom_layer_material(fbx_obj, mesh):
    fbx_layer = elem_find_first(fbx_obj, b'LayerElementMaterial')

    if fbx_layer is None:
        return

    (fbx_layer_name,
     fbx_layer_mapping,
     fbx_layer_ref,
     ) = blen_read_geom_layerinfo(fbx_layer)

    layer_id = b'Materials'
    fbx_layer_data = elem_prop_first(elem_find_first(fbx_layer, layer_id))

    blen_data = mesh.polygons
    blen_read_geom_array_mapped_polygon(
        mesh, blen_data, "material_index",
        fbx_layer_data, None,
        fbx_layer_mapping, fbx_layer_ref,
        1, 1, layer_id,
        )


def blen_read_geom_layer_uv(fbx_obj, mesh):
    for layer_id in (b'LayerElementUV',):
        for fbx_layer in elem_find_iter(fbx_obj, layer_id):
            # all should be valid
            (fbx_layer_name,
             fbx_layer_mapping,
             fbx_layer_ref,
             ) = blen_read_geom_layerinfo(fbx_layer)

            fbx_layer_data = elem_prop_first(elem_find_first(fbx_layer, b'UV'))
            fbx_layer_index = elem_prop_first(elem_find_first(fbx_layer, b'UVIndex'))

            uv_tex = mesh.uv_textures.new(name=fbx_layer_name)
            uv_lay = mesh.uv_layers[-1]
            blen_data = uv_lay.data

            # some valid files omit this data
            if fbx_layer_data is None:
                print("%r %r missing data" % (layer_id, fbx_layer_name))
                continue

            blen_read_geom_array_mapped_polyloop(
                mesh, blen_data, "uv",
                fbx_layer_data, fbx_layer_index,
                fbx_layer_mapping, fbx_layer_ref,
                2, 2, layer_id,
                )


def blen_read_geom_layer_color(fbx_obj, mesh):
    # almost same as UV's
    for layer_id in (b'LayerElementColor',):
        for fbx_layer in elem_find_iter(fbx_obj, layer_id):
            # all should be valid
            (fbx_layer_name,
             fbx_layer_mapping,
             fbx_layer_ref,
             ) = blen_read_geom_layerinfo(fbx_layer)

            fbx_layer_data = elem_prop_first(elem_find_first(fbx_layer, b'Colors'))
            fbx_layer_index = elem_prop_first(elem_find_first(fbx_layer, b'ColorIndex'))

            color_lay = mesh.vertex_colors.new(name=fbx_layer_name)
            blen_data = color_lay.data

            # some valid files omit this data
            if fbx_layer_data is None:
                print("%r %r missing data" % (layer_id, fbx_layer_name))
                continue

            blen_read_geom_array_mapped_polyloop(
                mesh, blen_data, "color",
                fbx_layer_data, fbx_layer_index,
                fbx_layer_mapping, fbx_layer_ref,
                4, 4, layer_id,
                )


def blen_read_geom_layer_smooth(fbx_obj, mesh):
    fbx_layer = elem_find_first(fbx_obj, b'LayerElementSmoothing')

    if fbx_layer is None:
        return False

    # all should be valid
    (fbx_layer_name,
     fbx_layer_mapping,
     fbx_layer_ref,
     ) = blen_read_geom_layerinfo(fbx_layer)

    layer_id = b'Smoothing'
    fbx_layer_data = elem_prop_first(elem_find_first(fbx_layer, layer_id))

    # udk has 'Direct' mapped, with no Smoothing, not sure why, but ignore these
    if fbx_layer_data is None:
        return False

    if fbx_layer_mapping == b'ByEdge':
        # some models have bad edge data, we cant use this info...
        if not mesh.edges:
            print("warning skipping sharp edges data, no valid edges...")
            return False

        blen_data = mesh.edges
        blen_read_geom_array_mapped_edge(
            mesh, blen_data, "use_edge_sharp",
            fbx_layer_data, None,
            fbx_layer_mapping, fbx_layer_ref,
            1, 1, layer_id,
            xform=lambda s: not s,
            )
        # We only set sharp edges here, not face smoothing itself...
        mesh.use_auto_smooth = True
        mesh.show_edge_sharp = True
        return False
    elif fbx_layer_mapping == b'ByPolygon':
        blen_data = mesh.polygons
        return blen_read_geom_array_mapped_polygon(
            mesh, blen_data, "use_smooth",
            fbx_layer_data, None,
            fbx_layer_mapping, fbx_layer_ref,
            1, 1, layer_id,
            xform=lambda s: (s != 0),  # smoothgroup bitflags, treat as booleans for now
            )
    else:
        print("warning layer %r mapping type unsupported: %r" % (fbx_layer.id, fbx_layer_mapping))
        return False


def blen_read_geom_layer_normal(fbx_obj, mesh, xform=None):
    fbx_layer = elem_find_first(fbx_obj, b'LayerElementNormal')

    if fbx_layer is None:
        return False

    (fbx_layer_name,
     fbx_layer_mapping,
     fbx_layer_ref,
     ) = blen_read_geom_layerinfo(fbx_layer)

    layer_id = b'Normals'
    fbx_layer_data = elem_prop_first(elem_find_first(fbx_layer, layer_id))
    fbx_layer_index = elem_prop_first(elem_find_first(fbx_layer, b'NormalsIndex'))

    # try loops, then vertices.
    tries = ((mesh.loops, "Loops", False, blen_read_geom_array_mapped_polyloop),
             (mesh.polygons, "Polygons", True, blen_read_geom_array_mapped_polygon),
             (mesh.vertices, "Vertices", True, blen_read_geom_array_mapped_vert))
    for blen_data, blen_data_type, is_fake, func in tries:
        bdata = [None] * len(blen_data) if is_fake else blen_data
        if func(mesh, bdata, "normal",
                fbx_layer_data, fbx_layer_index, fbx_layer_mapping, fbx_layer_ref, 3, 3, layer_id, xform, True):
            if blen_data_type is "Polygons":
                for pidx, p in enumerate(mesh.polygons):
                    for lidx in range(p.loop_start, p.loop_start + p.loop_total):
                        mesh.loops[lidx].normal[:] = bdata[pidx]
            elif blen_data_type is "Vertices":
                # We have to copy vnors to lnors! Far from elegant, but simple.
                for l in mesh.loops:
                    l.normal[:] = bdata[l.vertex_index]
            return True

    blen_read_geom_array_error_mapping("normal", fbx_layer_mapping)
    blen_read_geom_array_error_ref("normal", fbx_layer_ref)
    return False


def blen_read_geom(fbx_tmpl, fbx_obj, settings):
    from itertools import chain
    import array

    # Vertices are in object space, but we are post-multiplying all transforms with the inverse of the
    # global matrix, so we need to apply the global matrix to the vertices to get the correct result.
    geom_mat_co = settings.global_matrix if settings.bake_space_transform else None
    # We need to apply the inverse transpose of the global matrix when transforming normals.
    geom_mat_no = Matrix(settings.global_matrix_inv_transposed) if settings.bake_space_transform else None
    if geom_mat_no is not None:
        # Remove translation & scaling!
        geom_mat_no.translation = Vector()
        geom_mat_no.normalize()

    # TODO, use 'fbx_tmpl'
    elem_name_utf8 = elem_name_ensure_class(fbx_obj, b'Geometry')

    fbx_verts = elem_prop_first(elem_find_first(fbx_obj, b'Vertices'))
    fbx_polys = elem_prop_first(elem_find_first(fbx_obj, b'PolygonVertexIndex'))
    fbx_edges = elem_prop_first(elem_find_first(fbx_obj, b'Edges'))

    if geom_mat_co is not None:
        def _vcos_transformed_gen(raw_cos, m=None):
            # Note: we could most likely get much better performances with numpy, but will leave this as TODO for now.
            return chain(*(m * Vector(v) for v in zip(*(iter(raw_cos),) * 3)))
        fbx_verts = array.array(fbx_verts.typecode, _vcos_transformed_gen(fbx_verts, geom_mat_co))

    if fbx_verts is None:
        fbx_verts = ()
    if fbx_polys is None:
        fbx_polys = ()

    mesh = bpy.data.meshes.new(name=elem_name_utf8)
    mesh.vertices.add(len(fbx_verts) // 3)
    mesh.vertices.foreach_set("co", fbx_verts)

    if fbx_polys:
        mesh.loops.add(len(fbx_polys))
        poly_loop_starts = []
        poly_loop_totals = []
        poly_loop_prev = 0
        for i, l in enumerate(mesh.loops):
            index = fbx_polys[i]
            if index < 0:
                poly_loop_starts.append(poly_loop_prev)
                poly_loop_totals.append((i - poly_loop_prev) + 1)
                poly_loop_prev = i + 1
                index ^= -1
            l.vertex_index = index

        mesh.polygons.add(len(poly_loop_starts))
        mesh.polygons.foreach_set("loop_start", poly_loop_starts)
        mesh.polygons.foreach_set("loop_total", poly_loop_totals)

        blen_read_geom_layer_material(fbx_obj, mesh)
        blen_read_geom_layer_uv(fbx_obj, mesh)
        blen_read_geom_layer_color(fbx_obj, mesh)

    if fbx_edges:
        # edges in fact index the polygons (NOT the vertices)
        import array
        tot_edges = len(fbx_edges)
        edges_conv = array.array('i', [0]) * (tot_edges * 2)

        edge_index = 0
        for i in fbx_edges:
            e_a = fbx_polys[i]
            if e_a >= 0:
                e_b = fbx_polys[i + 1]
                if e_b < 0:
                    e_b ^= -1
            else:
                # Last index of polygon, wrap back to the start.

                # ideally we wouldn't have to search back,
                # but it should only be 2-3 iterations.
                j = i - 1
                while j >= 0 and fbx_polys[j] >= 0:
                    j -= 1
                e_a ^= -1
                e_b = fbx_polys[j + 1]

            edges_conv[edge_index] = e_a
            edges_conv[edge_index + 1] = e_b
            edge_index += 2

        mesh.edges.add(tot_edges)
        mesh.edges.foreach_set("vertices", edges_conv)

    # must be after edge, face loading.
    ok_smooth = blen_read_geom_layer_smooth(fbx_obj, mesh)

    ok_normals = False
    if settings.use_custom_normals:
        # Note: we store 'temp' normals in loops, since validate() may alter final mesh,
        #       we can only set custom lnors *after* calling it.
        mesh.create_normals_split()
        if geom_mat_no is None:
            ok_normals = blen_read_geom_layer_normal(fbx_obj, mesh)
        else:
            def nortrans(v):
                return geom_mat_no * Vector(v)
            ok_normals = blen_read_geom_layer_normal(fbx_obj, mesh, nortrans)

    mesh.validate(clean_customdata=False)  # *Very* important to not remove lnors here!

    if ok_normals:
        clnors = array.array('f', [0.0] * (len(mesh.loops) * 3))
        mesh.loops.foreach_get("normal", clnors)

        if not ok_smooth:
            mesh.polygons.foreach_set("use_smooth", [True] * len(mesh.polygons))
            ok_smooth = True

        mesh.normals_split_custom_set(tuple(zip(*(iter(clnors),) * 3)))
        mesh.use_auto_smooth = True
        mesh.show_edge_sharp = True
    else:
        mesh.calc_normals()

    if settings.use_custom_normals:
        mesh.free_normals_split()

    if not ok_smooth:
        mesh.polygons.foreach_set("use_smooth", [True] * len(mesh.polygons))

    if settings.use_custom_props:
        blen_read_custom_properties(fbx_obj, mesh, settings)

    return mesh


def blen_read_shape(fbx_tmpl, fbx_sdata, fbx_bcdata, meshes, scene):
    elem_name_utf8 = elem_name_ensure_class(fbx_sdata, b'Geometry')
    indices = elem_prop_first(elem_find_first(fbx_sdata, b'Indexes'), default=())
    dvcos = tuple(co for co in zip(*[iter(elem_prop_first(elem_find_first(fbx_sdata, b'Vertices'), default=()))] * 3))
    # We completely ignore normals here!
    weight = elem_prop_first(elem_find_first(fbx_bcdata, b'DeformPercent'), default=100.0) / 100.0
    vgweights = tuple(vgw / 100.0 for vgw in elem_prop_first(elem_find_first(fbx_bcdata, b'FullWeights'), default=()))

    # Special case, in case all weights are the same, FullWeight can have only one element - *sigh!*
    nbr_indices = len(indices)
    if len(vgweights) == 1 and nbr_indices > 1:
        vgweights = (vgweights[0],) * nbr_indices

    assert(len(vgweights) == nbr_indices == len(dvcos))
    create_vg = bool(set(vgweights) - {1.0})

    keyblocks = []

    for me, objects in meshes:
        vcos = tuple((idx, me.vertices[idx].co + Vector(dvco)) for idx, dvco in zip(indices, dvcos))
        objects = list({node.bl_obj for node in objects})
        assert(objects)

        if me.shape_keys is None:
            objects[0].shape_key_add(name="Basis", from_mix=False)
        kb = objects[0].shape_key_add(name=elem_name_utf8, from_mix=False)
        me.shape_keys.use_relative = True  # Should already be set as such.

        for idx, co in vcos:
            kb.data[idx].co[:] = co
        kb.value = weight

        # Add vgroup if necessary.
        if create_vg:
            vgoups = add_vgroup_to_objects(indices, vgweights, kb.name, objects)
            kb.vertex_group = kb.name

        keyblocks.append(kb)

    return keyblocks


# --------
# Material

def blen_read_material(fbx_tmpl, fbx_obj, settings):
    elem_name_utf8 = elem_name_ensure_class(fbx_obj, b'Material')

    cycles_material_wrap_map = settings.cycles_material_wrap_map
    ma = bpy.data.materials.new(name=elem_name_utf8)

    const_color_white = 1.0, 1.0, 1.0

    fbx_props = (elem_find_first(fbx_obj, b'Properties70'),
                 elem_find_first(fbx_tmpl, b'Properties70', fbx_elem_nil))

    ma_diff = elem_props_get_color_rgb(fbx_props, b'DiffuseColor', const_color_white)
    ma_spec = elem_props_get_color_rgb(fbx_props, b'SpecularColor', const_color_white)
    ma_alpha = elem_props_get_number(fbx_props, b'Opacity', 1.0)
    ma_spec_intensity = ma.specular_intensity = elem_props_get_number(fbx_props, b'SpecularFactor', 0.25) * 2.0
    ma_spec_hardness = elem_props_get_number(fbx_props, b'Shininess', 9.6)
    ma_refl_factor = elem_props_get_number(fbx_props, b'ReflectionFactor', 0.0)
    ma_refl_color = elem_props_get_color_rgb(fbx_props, b'ReflectionColor', const_color_white)

    if settings.use_cycles:
        from modules import cycles_shader_compat
        # viewport color
        ma.diffuse_color = ma_diff

        ma_wrap = cycles_shader_compat.CyclesShaderWrapper(ma)
        ma_wrap.diffuse_color_set(ma_diff)
        ma_wrap.specular_color_set([c * ma_spec_intensity for c in ma_spec])
        ma_wrap.hardness_value_set(((ma_spec_hardness + 3.0) / 5.0) - 0.65)
        ma_wrap.alpha_value_set(ma_alpha)
        ma_wrap.reflect_factor_set(ma_refl_factor)
        ma_wrap.reflect_color_set(ma_refl_color)

        cycles_material_wrap_map[ma] = ma_wrap
    else:
        # TODO, number BumpFactor isnt used yet
        ma.diffuse_color = ma_diff
        ma.specular_color = ma_spec
        ma.alpha = ma_alpha
        if ma_alpha < 1.0:
            ma.use_transparency = True
            ma.transparency_method = 'RAYTRACE'
        ma.specular_intensity = ma_spec_intensity
        ma.specular_hardness = ma_spec_hardness * 5.10 + 1.0

        if ma_refl_factor != 0.0:
            ma.raytrace_mirror.use = True
            ma.raytrace_mirror.reflect_factor = ma_refl_factor
            ma.mirror_color = ma_refl_color

    if settings.use_custom_props:
        blen_read_custom_properties(fbx_obj, ma, settings)

    return ma


# -------
# Image & Texture

def blen_read_texture_image(fbx_tmpl, fbx_obj, basedir, settings):
    import os
    from bpy_extras import image_utils

    def pack_data_from_content(image, fbx_obj):
        data = elem_find_first_bytes(fbx_obj, b'Content')
        if (data):
            data_len = len(data)
            if (data_len):
                image.pack(data=data, data_len=data_len)

    elem_name_utf8 = elem_name_ensure_classes(fbx_obj, {b'Texture', b'Video'})

    image_cache = settings.image_cache

    # Yet another beautiful logic demonstration by Master FBX:
    # * RelativeFilename in both Video and Texture nodes.
    # * FileName in texture nodes.
    # * Filename in video nodes.
    # Aaaaaaaarrrrrrrrgggggggggggg!!!!!!!!!!!!!!
    filepath = elem_find_first_string(fbx_obj, b'RelativeFilename')
    if filepath:
        filepath = os.path.join(basedir, filepath)
    else:
        filepath = elem_find_first_string(fbx_obj, b'FileName')
    if not filepath:
        filepath = elem_find_first_string(fbx_obj, b'Filename')
    if not filepath:
        print("Error, could not find any file path in ", fbx_obj)
        print("       Falling back to: ", elem_name_utf8)
        filepath = elem_name_utf8
    else :
        filepath = filepath.replace('\\', '/') if (os.sep == '/') else filepath.replace('/', '\\')

    image = image_cache.get(filepath)
    if image is not None:
        # Data is only embedded once, we may have already created the image but still be missing its data!
        if not image.has_data:
            pack_data_from_content(image, fbx_obj)
        return image

    image = image_utils.load_image(
        filepath,
        dirname=basedir,
        place_holder=True,
        recursive=settings.use_image_search,
        )

    # Try to use embedded data, if available!
    pack_data_from_content(image, fbx_obj)

    image_cache[filepath] = image
    # name can be ../a/b/c
    image.name = os.path.basename(elem_name_utf8)

    if settings.use_custom_props:
        blen_read_custom_properties(fbx_obj, image, settings)

    return image


def blen_read_camera(fbx_tmpl, fbx_obj, global_scale):
    # meters to inches
    M2I = 0.0393700787

    elem_name_utf8 = elem_name_ensure_class(fbx_obj, b'NodeAttribute')

    fbx_props = (elem_find_first(fbx_obj, b'Properties70'),
                 elem_find_first(fbx_tmpl, b'Properties70', fbx_elem_nil))

    camera = bpy.data.cameras.new(name=elem_name_utf8)

    camera.type = 'ORTHO' if elem_props_get_enum(fbx_props, b'CameraProjectionType', 0) == 1 else 'PERSP'

    camera.lens = elem_props_get_number(fbx_props, b'FocalLength', 35.0)
    camera.sensor_width = elem_props_get_number(fbx_props, b'FilmWidth', 32.0 * M2I) / M2I
    camera.sensor_height = elem_props_get_number(fbx_props, b'FilmHeight', 32.0 * M2I) / M2I

    camera.ortho_scale = elem_props_get_number(fbx_props, b'OrthoZoom', 1.0)

    filmaspect = camera.sensor_width / camera.sensor_height
    # film offset
    camera.shift_x = elem_props_get_number(fbx_props, b'FilmOffsetX', 0.0) / (M2I * camera.sensor_width)
    camera.shift_y = elem_props_get_number(fbx_props, b'FilmOffsetY', 0.0) / (M2I * camera.sensor_height * filmaspect)

    camera.clip_start = elem_props_get_number(fbx_props, b'NearPlane', 0.01) * global_scale
    camera.clip_end = elem_props_get_number(fbx_props, b'FarPlane', 100.0) * global_scale

    return camera


def blen_read_light(fbx_tmpl, fbx_obj, global_scale):
    import math
    elem_name_utf8 = elem_name_ensure_class(fbx_obj, b'NodeAttribute')

    fbx_props = (elem_find_first(fbx_obj, b'Properties70'),
                 elem_find_first(fbx_tmpl, b'Properties70', fbx_elem_nil))
<<<<<<< HEAD
    # rare
    if fbx_props[0] is None:
        lamp = bpy.data.lights.new(name=elem_name_utf8, type='POINT')
        return lamp
=======
>>>>>>> 7f50cbf2

    light_type = {
        0: 'POINT',
        1: 'SUN',
        2: 'SPOT'}.get(elem_props_get_enum(fbx_props, b'LightType', 0), 'POINT')

    lamp = bpy.data.lights.new(name=elem_name_utf8, type=light_type)

    if light_type == 'SPOT':
        spot_size = elem_props_get_number(fbx_props, b'OuterAngle', None)
        if spot_size is None:
            # Deprecated.
            spot_size = elem_props_get_number(fbx_props, b'Cone angle', 45.0)
        lamp.spot_size = math.radians(spot_size)

        spot_blend = elem_props_get_number(fbx_props, b'InnerAngle', None)
        if spot_blend is None:
            # Deprecated.
            spot_blend = elem_props_get_number(fbx_props, b'HotSpot', 45.0)
        lamp.spot_blend = 1.0 - (spot_blend / spot_size)

    # TODO, cycles
    lamp.color = elem_props_get_color_rgb(fbx_props, b'Color', (1.0, 1.0, 1.0))
    lamp.energy = elem_props_get_number(fbx_props, b'Intensity', 100.0) / 100.0
    lamp.distance = elem_props_get_number(fbx_props, b'DecayStart', 25.0) * global_scale
    lamp.shadow_method = ('RAY_SHADOW' if elem_props_get_bool(fbx_props, b'CastShadow', True) else 'NOSHADOW')
    lamp.shadow_color = elem_props_get_color_rgb(fbx_props, b'ShadowColor', (0.0, 0.0, 0.0))

    return lamp


# ### Import Utility class
class FbxImportHelperNode:
    """
    Temporary helper node to store a hierarchy of fbxNode objects before building Objects, Armatures and Bones.
    It tries to keep the correction data in one place so it can be applied consistently to the imported data.
    """

    __slots__ = (
        '_parent', 'anim_compensation_matrix', 'is_global_animation', 'armature_setup', 'armature', 'bind_matrix',
        'bl_bone', 'bl_data', 'bl_obj', 'bone_child_matrix', 'children', 'clusters',
        'fbx_elem', 'fbx_name', 'fbx_transform_data', 'fbx_type',
        'is_armature', 'has_bone_children', 'is_bone', 'is_root', 'is_leaf',
        'matrix', 'matrix_as_parent', 'matrix_geom', 'meshes', 'post_matrix', 'pre_matrix')

    def __init__(self, fbx_elem, bl_data, fbx_transform_data, is_bone):
        self.fbx_name = elem_name_ensure_class(fbx_elem, b'Model') if fbx_elem else 'Unknown'
        self.fbx_type = fbx_elem.props[2] if fbx_elem else None
        self.fbx_elem = fbx_elem
        self.bl_obj = None
        self.bl_data = bl_data
        self.bl_bone = None                     # Name of bone if this is a bone (this may be different to fbx_name if there was a name conflict in Blender!)
        self.fbx_transform_data = fbx_transform_data
        self.is_root = False
        self.is_bone = is_bone
        self.is_armature = False
        self.armature = None                    # For bones only, relevant armature node.
        self.has_bone_children = False          # True if the hierarchy below this node contains bones, important to support mixed hierarchies.
        self.is_leaf = False                    # True for leaf-bones added to the end of some bone chains to set the lengths.
        self.pre_matrix = None                  # correction matrix that needs to be applied before the FBX transform
        self.bind_matrix = None                 # for bones this is the matrix used to bind to the skin
        if fbx_transform_data:
            self.matrix, self.matrix_as_parent, self.matrix_geom = blen_read_object_transform_do(fbx_transform_data)
        else:
            self.matrix, self.matrix_as_parent, self.matrix_geom = (None, None, None)
        self.post_matrix = None                 # correction matrix that needs to be applied after the FBX transform
        self.bone_child_matrix = None           # Objects attached to a bone end not the beginning, this matrix corrects for that

        # XXX Those two are to handle the fact that rigged meshes are not linked to their armature in FBX, which implies
        #     that their animation is in global space (afaik...).
        #     This is actually not really solvable currently, since anim_compensation_matrix is not valid if armature
        #     itself is animated (we'd have to recompute global-to-local anim_compensation_matrix for each frame,
        #     and for each armature action... beyond being an insane work).
        #     Solution for now: do not read rigged meshes animations at all! sic...
        self.anim_compensation_matrix = None    # a mesh moved in the hierarchy may have a different local matrix. This compensates animations for this.
        self.is_global_animation = False

        self.meshes = None                      # List of meshes influenced by this bone.
        self.clusters = []                      # Deformer Cluster nodes
        self.armature_setup = {}                # mesh and armature matrix when the mesh was bound

        self._parent = None
        self.children = []

    @property
    def parent(self):
        return self._parent

    @parent.setter
    def parent(self, value):
        if self._parent is not None:
            self._parent.children.remove(self)
        self._parent = value
        if self._parent is not None:
            self._parent.children.append(self)

    @property
    def ignore(self):
        # Separating leaf status from ignore status itself.
        # Currently they are equivalent, but this may change in future.
        return self.is_leaf

    def __repr__(self):
        if self.fbx_elem:
            return self.fbx_elem.props[1].decode()
        else:
            return "None"

    def print_info(self, indent=0):
        print(" " * indent + (self.fbx_name if self.fbx_name else "(Null)")
              + ("[root]" if self.is_root else "")
              + ("[leaf]" if self.is_leaf else "")
              + ("[ignore]" if self.ignore else "")
              + ("[armature]" if self.is_armature else "")
              + ("[bone]" if self.is_bone else "")
              + ("[HBC]" if self.has_bone_children else "")
              )
        for c in self.children:
            c.print_info(indent + 1)

    def mark_leaf_bones(self):
        if self.is_bone and len(self.children) == 1:
            child = self.children[0]
            if child.is_bone and len(child.children) == 0:
                child.is_leaf = True
        for child in self.children:
            child.mark_leaf_bones()

    def do_bake_transform(self, settings):
        return (settings.bake_space_transform and self.fbx_type in (b'Mesh', b'Null') and
                not self.is_armature and not self.is_bone)

    def find_correction_matrix(self, settings, parent_correction_inv=None):
        from bpy_extras.io_utils import axis_conversion

        if self.parent and (self.parent.is_root or self.parent.do_bake_transform(settings)):
            self.pre_matrix = settings.global_matrix

        if parent_correction_inv:
            self.pre_matrix = parent_correction_inv * (self.pre_matrix if self.pre_matrix else Matrix())

        correction_matrix = None

        if self.is_bone:
            if settings.automatic_bone_orientation:
                # find best orientation to align bone with
                bone_children = tuple(child for child in self.children if child.is_bone)
                if len(bone_children) == 0:
                    # no children, inherit the correction from parent (if possible)
                    if self.parent and self.parent.is_bone:
                        correction_matrix = parent_correction_inv.inverted() if parent_correction_inv else None
                else:
                    # else find how best to rotate the bone to align the Y axis with the children
                    best_axis = (1, 0, 0)
                    if len(bone_children) == 1:
                        vec = bone_children[0].get_bind_matrix().to_translation()
                        best_axis = Vector((0, 0, 1 if vec[2] >= 0 else -1))
                        if abs(vec[0]) > abs(vec[1]):
                            if abs(vec[0]) > abs(vec[2]):
                                best_axis = Vector((1 if vec[0] >= 0 else -1, 0, 0))
                        elif abs(vec[1]) > abs(vec[2]):
                            best_axis = Vector((0, 1 if vec[1] >= 0 else -1, 0))
                    else:
                        # get the child directions once because they may be checked several times
                        child_locs = (child.get_bind_matrix().to_translation() for child in bone_children)
                        child_locs = tuple(loc.normalized() for loc in child_locs if loc.magnitude > 0.0)

                        # I'm not sure which one I like better...
                        if False:
                            best_angle = -1.0
                            for i in range(6):
                                a = i // 2
                                s = -1 if i % 2 == 1 else 1
                                test_axis = Vector((s if a == 0 else 0, s if a == 1 else 0, s if a == 2 else 0))

                                # find max angle to children
                                max_angle = 1.0
                                for loc in child_locs:
                                    max_angle = min(max_angle, test_axis.dot(loc))

                                # is it better than the last one?
                                if best_angle < max_angle:
                                    best_angle = max_angle
                                    best_axis = test_axis
                        else:
                            best_angle = -1.0
                            for vec in child_locs:
                                test_axis = Vector((0, 0, 1 if vec[2] >= 0 else -1))
                                if abs(vec[0]) > abs(vec[1]):
                                    if abs(vec[0]) > abs(vec[2]):
                                        test_axis = Vector((1 if vec[0] >= 0 else -1, 0, 0))
                                elif abs(vec[1]) > abs(vec[2]):
                                    test_axis = Vector((0, 1 if vec[1] >= 0 else -1, 0))

                                # find max angle to children
                                max_angle = 1.0
                                for loc in child_locs:
                                    max_angle = min(max_angle, test_axis.dot(loc))

                                # is it better than the last one?
                                if best_angle < max_angle:
                                    best_angle = max_angle
                                    best_axis = test_axis

                    # convert best_axis to axis string
                    to_up = 'Z' if best_axis[2] >= 0 else '-Z'
                    if abs(best_axis[0]) > abs(best_axis[1]):
                        if abs(best_axis[0]) > abs(best_axis[2]):
                            to_up = 'X' if best_axis[0] >= 0 else '-X'
                    elif abs(best_axis[1]) > abs(best_axis[2]):
                        to_up = 'Y' if best_axis[1] >= 0 else '-Y'
                    to_forward = 'X' if to_up not in {'X', '-X'} else 'Y'

                    # Build correction matrix
                    if (to_up, to_forward) != ('Y', 'X'):
                        correction_matrix = axis_conversion(from_forward='X',
                                                            from_up='Y',
                                                            to_forward=to_forward,
                                                            to_up=to_up,
                                                            ).to_4x4()
            else:
                correction_matrix = settings.bone_correction_matrix
        else:
            # camera and light can be hard wired
            if self.fbx_type == b'Camera':
                correction_matrix = MAT_CONVERT_CAMERA
            elif self.fbx_type == b'Light':
                correction_matrix = MAT_CONVERT_LIGHT

        self.post_matrix = correction_matrix

        if self.do_bake_transform(settings):
            self.post_matrix = settings.global_matrix_inv * (self.post_matrix if self.post_matrix else Matrix())

        # process children
        correction_matrix_inv = correction_matrix.inverted_safe() if correction_matrix else None
        for child in self.children:
            child.find_correction_matrix(settings, correction_matrix_inv)

    def find_armature_bones(self, armature):
        for child in self.children:
            if child.is_bone:
                child.armature = armature
                child.find_armature_bones(armature)

    def find_armatures(self):
        needs_armature = False
        for child in self.children:
            if child.is_bone:
                needs_armature = True
                break
        if needs_armature:
            if self.fbx_type in {b'Null', b'Root'}:
                # if empty then convert into armature
                self.is_armature = True
                armature = self
            else:
                # otherwise insert a new node
                # XXX Maybe in case self is virtual FBX root node, we should instead add one armature per bone child?
                armature = FbxImportHelperNode(None, None, None, False)
                armature.fbx_name = "Armature"
                armature.is_armature = True

                for child in tuple(self.children):
                    if child.is_bone:
                        child.parent = armature

                armature.parent = self

            armature.find_armature_bones(armature)

        for child in self.children:
            if child.is_armature or child.is_bone:
                continue
            child.find_armatures()

    def find_bone_children(self):
        has_bone_children = False
        for child in self.children:
            has_bone_children |= child.find_bone_children()
        self.has_bone_children = has_bone_children
        return self.is_bone or has_bone_children

    def find_fake_bones(self, in_armature=False):
        if in_armature and not self.is_bone and self.has_bone_children:
            self.is_bone = True
            # if we are not a null node we need an intermediate node for the data
            if self.fbx_type not in {b'Null', b'Root'}:
                node = FbxImportHelperNode(self.fbx_elem, self.bl_data, None, False)
                self.fbx_elem = None
                self.bl_data = None

                # transfer children
                for child in self.children:
                    if child.is_bone or child.has_bone_children:
                        continue
                    child.parent = node

                # attach to parent
                node.parent = self

        if self.is_armature:
            in_armature = True
        for child in self.children:
            child.find_fake_bones(in_armature)

    def get_world_matrix_as_parent(self):
        matrix = self.parent.get_world_matrix_as_parent() if self.parent else Matrix()
        if self.matrix_as_parent:
            matrix = matrix * self.matrix_as_parent
        return matrix

    def get_world_matrix(self):
        matrix = self.parent.get_world_matrix_as_parent() if self.parent else Matrix()
        if self.matrix:
            matrix = matrix * self.matrix
        return matrix

    def get_matrix(self):
        matrix = self.matrix if self.matrix else Matrix()
        if self.pre_matrix:
            matrix = self.pre_matrix * matrix
        if self.post_matrix:
            matrix = matrix * self.post_matrix
        return matrix

    def get_bind_matrix(self):
        matrix = self.bind_matrix if self.bind_matrix else Matrix()
        if self.pre_matrix:
            matrix = self.pre_matrix * matrix
        if self.post_matrix:
            matrix = matrix * self.post_matrix
        return matrix

    def make_bind_pose_local(self, parent_matrix=None):
        if parent_matrix is None:
            parent_matrix = Matrix()

        if self.bind_matrix:
            bind_matrix = parent_matrix.inverted_safe() * self.bind_matrix
        else:
            bind_matrix = self.matrix.copy() if self.matrix else None

        self.bind_matrix = bind_matrix
        if bind_matrix:
            parent_matrix = parent_matrix * bind_matrix

        for child in self.children:
            child.make_bind_pose_local(parent_matrix)

    def collect_skeleton_meshes(self, meshes):
        for _, m in self.clusters:
            meshes.update(m)
        for child in self.children:
            child.collect_skeleton_meshes(meshes)

    def collect_armature_meshes(self):
        if self.is_armature:
            armature_matrix_inv = self.get_world_matrix().inverted_safe()

            meshes = set()
            for child in self.children:
                child.collect_skeleton_meshes(meshes)
            for m in meshes:
                old_matrix = m.matrix
                m.matrix = armature_matrix_inv * m.get_world_matrix()
                m.anim_compensation_matrix = old_matrix.inverted_safe() * m.matrix
                m.is_global_animation = True
                m.parent = self
            self.meshes = meshes
        else:
            for child in self.children:
                child.collect_armature_meshes()

    def build_skeleton(self, arm, parent_matrix, parent_bone_size=1, force_connect_children=False):
        def child_connect(par_bone, child_bone, child_head, connect_ctx):
            # child_bone or child_head may be None.
            force_connect_children, connected = connect_ctx
            if child_bone is not None:
                child_bone.parent = par_bone
                child_head = child_bone.head

            if similar_values_iter(par_bone.tail, child_head):
                if child_bone is not None:
                    child_bone.use_connect = True
                # Disallow any force-connection at this level from now on, since that child was 'really'
                # connected, we do not want to move current bone's tail anymore!
                connected = None
            elif force_connect_children and connected is not None:
                # We only store position where tail of par_bone should be in the end.
                # Actual tail moving and force connection of compatible child bones will happen
                # once all have been checked.
                if connected is ...:
                    connected = ([child_head.copy(), 1], [child_bone] if child_bone is not None else [])
                else:
                    connected[0][0] += child_head
                    connected[0][1] += 1
                    if child_bone is not None:
                        connected[1].append(child_bone)
            connect_ctx[1] = connected

        def child_connect_finalize(par_bone, connect_ctx):
            force_connect_children, connected = connect_ctx
            # Do nothing if force connection is not enabled!
            if force_connect_children and connected is not None and connected is not ...:
                # Here again we have to be wary about zero-length bones!!!
                par_tail = connected[0][0] / connected[0][1]
                if (par_tail - par_bone.head).magnitude < 1e-2:
                    par_bone_vec = (par_bone.tail - par_bone.head).normalized()
                    par_tail = par_bone.head + par_bone_vec * 0.01
                par_bone.tail = par_tail
                for child_bone in connected[1]:
                    if similar_values_iter(par_tail, child_bone.head):
                        child_bone.use_connect = True

        # Create the (edit)bone.
        bone = arm.bl_data.edit_bones.new(name=self.fbx_name)
        bone.select = True
        self.bl_obj = arm.bl_obj
        self.bl_data = arm.bl_data
        self.bl_bone = bone.name  # Could be different from the FBX name!

        # get average distance to children
        bone_size = 0.0
        bone_count = 0
        for child in self.children:
            if child.is_bone:
                bone_size += child.get_bind_matrix().to_translation().magnitude
                bone_count += 1
        if bone_count > 0:
            bone_size /= bone_count
        else:
            bone_size = parent_bone_size

        # So that our bone gets its final length, but still Y-aligned in armature space.
        # 0-length bones are automatically collapsed into their parent when you leave edit mode,
        # so this enforces a minimum length.
        bone_tail = Vector((0.0, 1.0, 0.0)) * max(0.01, bone_size)
        bone.tail = bone_tail

        # And rotate/move it to its final "rest pose".
        bone_matrix = parent_matrix * self.get_bind_matrix().normalized()

        bone.matrix = bone_matrix

        # Correction for children attached to a bone. FBX expects to attach to the head of a bone,
        # while Blender attaches to the tail.
        self.bone_child_matrix = Matrix.Translation(-bone_tail)

        connect_ctx = [force_connect_children, ...]
        for child in self.children:
            if child.is_leaf and force_connect_children:
                # Arggggggggggggggggg! We do not want to create this bone, but we need its 'virtual head' location
                # to orient current one!!!
                child_head = (bone_matrix * child.get_bind_matrix().normalized()).translation
                child_connect(bone, None, child_head, connect_ctx)
            elif child.is_bone and not child.ignore:
                child_bone = child.build_skeleton(arm, bone_matrix, bone_size,
                                                  force_connect_children=force_connect_children)
                # Connection to parent.
                child_connect(bone, child_bone, None, connect_ctx)

        child_connect_finalize(bone, connect_ctx)
        return bone

    def build_node_obj(self, fbx_tmpl, settings):
        if self.bl_obj:
            return self.bl_obj

        if self.is_bone or not self.fbx_elem:
            return None

        # create when linking since we need object data
        elem_name_utf8 = self.fbx_name

        # Object data must be created already
        self.bl_obj = obj = bpy.data.objects.new(name=elem_name_utf8, object_data=self.bl_data)

        fbx_props = (elem_find_first(self.fbx_elem, b'Properties70'),
                     elem_find_first(fbx_tmpl, b'Properties70', fbx_elem_nil))

        # ----
        # Misc Attributes

        obj.color[0:3] = elem_props_get_color_rgb(fbx_props, b'Color', (0.8, 0.8, 0.8))
        obj.hide = not bool(elem_props_get_visibility(fbx_props, b'Visibility', 1.0))

        obj.matrix_basis = self.get_matrix()

        if settings.use_custom_props:
            blen_read_custom_properties(self.fbx_elem, obj, settings)

        return obj

    def build_skeleton_children(self, fbx_tmpl, settings, scene):
        if self.is_bone:
            for child in self.children:
                if child.ignore:
                    continue
                child.build_skeleton_children(fbx_tmpl, settings, scene)
            return None
        else:
            # child is not a bone
            obj = self.build_node_obj(fbx_tmpl, settings)

            if obj is None:
                return None

            for child in self.children:
                if child.ignore:
                    continue
                child.build_skeleton_children(fbx_tmpl, settings, scene)

            # instance in scene
            obj_base = scene.objects.link(obj)
            obj_base.select = True

            return obj

    def link_skeleton_children(self, fbx_tmpl, settings, scene):
        if self.is_bone:
            for child in self.children:
                if child.ignore:
                    continue
                child_obj = child.bl_obj
                if child_obj and child_obj != self.bl_obj:
                    child_obj.parent = self.bl_obj  # get the armature the bone belongs to
                    child_obj.parent_bone = self.bl_bone
                    child_obj.parent_type = 'BONE'
                    child_obj.matrix_parent_inverse = Matrix()

                    # Blender attaches to the end of a bone, while FBX attaches to the start.
                    # bone_child_matrix corrects for that.
                    if child.pre_matrix:
                        child.pre_matrix = self.bone_child_matrix * child.pre_matrix
                    else:
                        child.pre_matrix = self.bone_child_matrix

                    child_obj.matrix_basis = child.get_matrix()
            return None
        else:
            obj = self.bl_obj

            for child in self.children:
                if child.ignore:
                    continue
                child_obj = child.link_skeleton_children(fbx_tmpl, settings, scene)
                if child_obj:
                    child_obj.parent = obj

            return obj

    def set_pose_matrix(self, arm):
        pose_bone = arm.bl_obj.pose.bones[self.bl_bone]
        pose_bone.matrix_basis = self.get_bind_matrix().inverted_safe() * self.get_matrix()

        for child in self.children:
            if child.ignore:
                continue
            if child.is_bone:
                child.set_pose_matrix(arm)

    def merge_weights(self, combined_weights, fbx_cluster):
        indices = elem_prop_first(elem_find_first(fbx_cluster, b'Indexes', default=None), default=())
        weights = elem_prop_first(elem_find_first(fbx_cluster, b'Weights', default=None), default=())

        for index, weight in zip(indices, weights):
            w = combined_weights.get(index)
            if w is None:
                combined_weights[index] = [weight]
            else:
                w.append(weight)

    def set_bone_weights(self):
        ignored_children = tuple(child for child in self.children
                                       if child.is_bone and child.ignore and len(child.clusters) > 0)

        if len(ignored_children) > 0:
            # If we have an ignored child bone we need to merge their weights into the current bone weights.
            # This can happen both intentionally and accidentally when skinning a model. Either way, they
            # need to be moved into a parent bone or they cause animation glitches.
            for fbx_cluster, meshes in self.clusters:
                combined_weights = {}
                self.merge_weights(combined_weights, fbx_cluster)

                for child in ignored_children:
                    for child_cluster, child_meshes in child.clusters:
                        if not meshes.isdisjoint(child_meshes):
                            self.merge_weights(combined_weights, child_cluster)

                # combine child weights
                indices = []
                weights = []
                for i, w in combined_weights.items():
                    indices.append(i)
                    if len(w) > 1:
                        weights.append(sum(w) / len(w))
                    else:
                        weights.append(w[0])

                add_vgroup_to_objects(indices, weights, self.bl_bone, [node.bl_obj for node in meshes])

            # clusters that drive meshes not included in a parent don't need to be merged
            all_meshes = set().union(*[meshes for _, meshes in self.clusters])
            for child in ignored_children:
                for child_cluster, child_meshes in child.clusters:
                    if all_meshes.isdisjoint(child_meshes):
                        indices = elem_prop_first(elem_find_first(child_cluster, b'Indexes', default=None), default=())
                        weights = elem_prop_first(elem_find_first(child_cluster, b'Weights', default=None), default=())
                        add_vgroup_to_objects(indices, weights, self.bl_bone, [node.bl_obj for node in child_meshes])
        else:
            # set the vertex weights on meshes
            for fbx_cluster, meshes in self.clusters:
                indices = elem_prop_first(elem_find_first(fbx_cluster, b'Indexes', default=None), default=())
                weights = elem_prop_first(elem_find_first(fbx_cluster, b'Weights', default=None), default=())
                add_vgroup_to_objects(indices, weights, self.bl_bone, [node.bl_obj for node in meshes])

        for child in self.children:
            if child.is_bone and not child.ignore:
                child.set_bone_weights()

    def build_hierarchy(self, fbx_tmpl, settings, scene):
        if self.is_armature:
            # create when linking since we need object data
            elem_name_utf8 = self.fbx_name

            self.bl_data = arm_data = bpy.data.armatures.new(name=elem_name_utf8)

            # Object data must be created already
            self.bl_obj = arm = bpy.data.objects.new(name=elem_name_utf8, object_data=arm_data)

            arm.matrix_basis = self.get_matrix()

            if self.fbx_elem:
                fbx_props = (elem_find_first(self.fbx_elem, b'Properties70'),
                             elem_find_first(fbx_tmpl, b'Properties70', fbx_elem_nil))

                if settings.use_custom_props:
                    blen_read_custom_properties(self.fbx_elem, arm, settings)

            # instance in scene
            obj_base = scene.objects.link(arm)
            obj_base.select = True

            # Add bones:

            # Switch to Edit mode.
            scene.objects.active = arm
            is_hidden = arm.hide
            arm.hide = False  # Can't switch to Edit mode hidden objects...
            bpy.ops.object.mode_set(mode='EDIT')

            for child in self.children:
                if child.ignore:
                    continue
                if child.is_bone:
                    child.build_skeleton(self, Matrix(), force_connect_children=settings.force_connect_children)

            bpy.ops.object.mode_set(mode='OBJECT')

            arm.hide = is_hidden

            # Set pose matrix
            for child in self.children:
                if child.ignore:
                    continue
                if child.is_bone:
                    child.set_pose_matrix(self)

            # Add bone children:
            for child in self.children:
                if child.ignore:
                    continue
                child_obj = child.build_skeleton_children(fbx_tmpl, settings, scene)

            return arm
        elif self.fbx_elem and not self.is_bone:
            obj = self.build_node_obj(fbx_tmpl, settings)

            # walk through children
            for child in self.children:
                child.build_hierarchy(fbx_tmpl, settings, scene)

            # instance in scene
            obj_base = scene.objects.link(obj)
            obj_base.select = True

            return obj
        else:
            for child in self.children:
                child.build_hierarchy(fbx_tmpl, settings, scene)

            return None

    def link_hierarchy(self, fbx_tmpl, settings, scene):
        if self.is_armature:
            arm = self.bl_obj

            # Link bone children:
            for child in self.children:
                if child.ignore:
                    continue
                child_obj = child.link_skeleton_children(fbx_tmpl, settings, scene)
                if child_obj:
                    child_obj.parent = arm

            # Add armature modifiers to the meshes
            if self.meshes:
                for mesh in self.meshes:
                    (mmat, amat) = mesh.armature_setup[self]
                    me_obj = mesh.bl_obj

                    # bring global armature & mesh matrices into *Blender* global space.
                    # Note: Usage of matrix_geom (local 'diff' transform) here is quite brittle.
                    #       Among other things, why in hell isn't it taken into account by bindpose & co???
                    #       Probably because org app (max) handles it completely aside from any parenting stuff,
                    #       which we obviously cannot do in Blender. :/
                    if amat is None:
                        amat = self.bind_matrix
                    amat = settings.global_matrix * (Matrix() if amat is None else amat)
                    if self.matrix_geom:
                        amat = amat * self.matrix_geom
                    mmat = settings.global_matrix * mmat
                    if mesh.matrix_geom:
                        mmat = mmat * mesh.matrix_geom

                    # Now that we have armature and mesh in there (global) bind 'state' (matrix),
                    # we can compute inverse parenting matrix of the mesh.
                    me_obj.matrix_parent_inverse = amat.inverted_safe() * mmat * me_obj.matrix_basis.inverted_safe()

                    mod = mesh.bl_obj.modifiers.new(arm.name, 'ARMATURE')
                    mod.object = arm

            # Add bone weights to the deformers
            for child in self.children:
                if child.ignore:
                    continue
                if child.is_bone:
                    child.set_bone_weights()

            return arm
        elif self.bl_obj:
            obj = self.bl_obj

            # walk through children
            for child in self.children:
                child_obj = child.link_hierarchy(fbx_tmpl, settings, scene)
                if child_obj:
                    child_obj.parent = obj

            return obj
        else:
            for child in self.children:
                child.link_hierarchy(fbx_tmpl, settings, scene)

            return None


def is_ascii(filepath, size):
    with open(filepath, 'r', encoding="utf-8") as f:
        try:
            f.read(size)
            return True
        except UnicodeDecodeError:
            pass

    return False


def load(operator, context, filepath="",
         use_manual_orientation=False,
         axis_forward='-Z',
         axis_up='Y',
         global_scale=1.0,
         bake_space_transform=False,
         use_custom_normals=True,
         use_cycles=True,
         use_image_search=False,
         use_alpha_decals=False,
         decal_offset=0.0,
         use_anim=True,
         anim_offset=1.0,
         use_custom_props=True,
         use_custom_props_enum_as_string=True,
         ignore_leaf_bones=False,
         force_connect_children=False,
         automatic_bone_orientation=False,
         primary_bone_axis='Y',
         secondary_bone_axis='X',
         use_prepost_rot=True):

    global fbx_elem_nil
    fbx_elem_nil = FBXElem('', (), (), ())

    import os
    import time
    from bpy_extras.io_utils import axis_conversion

    from . import parse_fbx
    from .fbx_utils import RIGHT_HAND_AXES, FBX_FRAMERATES

    start_time_proc = time.process_time()
    start_time_sys = time.time()

    perfmon = PerfMon()
    perfmon.level_up()
    perfmon.step("FBX Import: start importing %s" % filepath)
    perfmon.level_up()

    # detect ascii files
    if is_ascii(filepath, 24):
        operator.report({'ERROR'}, "ASCII FBX files are not supported %r" % filepath)
        return {'CANCELLED'}

    try:
        elem_root, version = parse_fbx.parse(filepath)
    except Exception as e:
        import traceback
        traceback.print_exc()

        operator.report({'ERROR'}, "Couldn't open file %r (%s)" % (filepath, e))
        return {'CANCELLED'}

    if version < 7100:
        operator.report({'ERROR'}, "Version %r unsupported, must be %r or later" % (version, 7100))
        return {'CANCELLED'}

    print("FBX version: %r" % version)

    if bpy.ops.object.mode_set.poll():
        bpy.ops.object.mode_set(mode='OBJECT', toggle=False)

    # deselect all
    if bpy.ops.object.select_all.poll():
        bpy.ops.object.select_all(action='DESELECT')

    basedir = os.path.dirname(filepath)

    cycles_material_wrap_map = {}
    image_cache = {}
    if not use_cycles:
        texture_cache = {}

    # Tables: (FBX_byte_id -> [FBX_data, None or Blender_datablock])
    fbx_table_nodes = {}

    if use_alpha_decals:
        material_decals = set()
    else:
        material_decals = None

    scene = context.scene

    # #### Get some info from GlobalSettings.

    perfmon.step("FBX import: Prepare...")

    fbx_settings = elem_find_first(elem_root, b'GlobalSettings')
    fbx_settings_props = elem_find_first(fbx_settings, b'Properties70')
    if fbx_settings is None or fbx_settings_props is None:
        operator.report({'ERROR'}, "No 'GlobalSettings' found in file %r" % filepath)
        return {'CANCELLED'}

    # FBX default base unit seems to be the centimeter, while raw Blender Unit is equivalent to the meter...
    unit_scale = elem_props_get_number(fbx_settings_props, b'UnitScaleFactor', 1.0)
    unit_scale_org = elem_props_get_number(fbx_settings_props, b'OriginalUnitScaleFactor', 1.0)
    global_scale *= (unit_scale / units_blender_to_fbx_factor(context.scene))
    # Compute global matrix and scale.
    if not use_manual_orientation:
        axis_forward = (elem_props_get_integer(fbx_settings_props, b'FrontAxis', 1),
                        elem_props_get_integer(fbx_settings_props, b'FrontAxisSign', 1))
        axis_up = (elem_props_get_integer(fbx_settings_props, b'UpAxis', 2),
                   elem_props_get_integer(fbx_settings_props, b'UpAxisSign', 1))
        axis_coord = (elem_props_get_integer(fbx_settings_props, b'CoordAxis', 0),
                      elem_props_get_integer(fbx_settings_props, b'CoordAxisSign', 1))
        axis_key = (axis_up, axis_forward, axis_coord)
        axis_up, axis_forward = {v: k for k, v in RIGHT_HAND_AXES.items()}.get(axis_key, ('Z', 'Y'))
    global_matrix = (Matrix.Scale(global_scale, 4) *
                     axis_conversion(from_forward=axis_forward, from_up=axis_up).to_4x4())

    # To cancel out unwanted rotation/scale on nodes.
    global_matrix_inv = global_matrix.inverted()
    # For transforming mesh normals.
    global_matrix_inv_transposed = global_matrix_inv.transposed()

    # Compute bone correction matrix
    bone_correction_matrix = None  # None means no correction/identity
    if not automatic_bone_orientation:
        if (primary_bone_axis, secondary_bone_axis) != ('Y', 'X'):
            bone_correction_matrix = axis_conversion(from_forward='X',
                                                     from_up='Y',
                                                     to_forward=secondary_bone_axis,
                                                     to_up=primary_bone_axis,
                                                     ).to_4x4()

    # Compute framerate settings.
    custom_fps = elem_props_get_number(fbx_settings_props, b'CustomFrameRate', 25.0)
    time_mode = elem_props_get_enum(fbx_settings_props, b'TimeMode')
    real_fps = {eid: val for val, eid in FBX_FRAMERATES[1:]}.get(time_mode, custom_fps)
    if real_fps <= 0.0:
        real_fps = 25.0
    scene.render.fps = round(real_fps)
    scene.render.fps_base = scene.render.fps / real_fps

    # store global settings that need to be accessed during conversion
    settings = FBXImportSettings(
        operator.report, (axis_up, axis_forward), global_matrix, global_scale,
        bake_space_transform, global_matrix_inv, global_matrix_inv_transposed,
        use_custom_normals, use_cycles, use_image_search,
        use_alpha_decals, decal_offset,
        use_anim, anim_offset,
        use_custom_props, use_custom_props_enum_as_string,
        cycles_material_wrap_map, image_cache,
        ignore_leaf_bones, force_connect_children, automatic_bone_orientation, bone_correction_matrix,
        use_prepost_rot,
    )

    # #### And now, the "real" data.

    perfmon.step("FBX import: Templates...")

    fbx_defs = elem_find_first(elem_root, b'Definitions')  # can be None
    fbx_nodes = elem_find_first(elem_root, b'Objects')
    fbx_connections = elem_find_first(elem_root, b'Connections')

    if fbx_nodes is None:
        operator.report({'ERROR'}, "No 'Objects' found in file %r" % filepath)
        return {'CANCELLED'}
    if fbx_connections is None:
        operator.report({'ERROR'}, "No 'Connections' found in file %r" % filepath)
        return {'CANCELLED'}

    # ----
    # First load property templates
    # Load 'PropertyTemplate' values.
    # Key is a tuple, (ObjectType, FBXNodeType)
    # eg, (b'Texture', b'KFbxFileTexture')
    #     (b'Geometry', b'KFbxMesh')
    fbx_templates = {}

    def _():
        if fbx_defs is not None:
            for fbx_def in fbx_defs.elems:
                if fbx_def.id == b'ObjectType':
                    for fbx_subdef in fbx_def.elems:
                        if fbx_subdef.id == b'PropertyTemplate':
                            assert(fbx_def.props_type == b'S')
                            assert(fbx_subdef.props_type == b'S')
                            # (b'Texture', b'KFbxFileTexture') - eg.
                            key = fbx_def.props[0], fbx_subdef.props[0]
                            fbx_templates[key] = fbx_subdef
    _(); del _

    def fbx_template_get(key):
        ret = fbx_templates.get(key, fbx_elem_nil)
        if ret is fbx_elem_nil:
            # Newest FBX (7.4 and above) use no more 'K' in their type names...
            key = (key[0], key[1][1:])
            return fbx_templates.get(key, fbx_elem_nil)
        return ret

    perfmon.step("FBX import: Nodes...")

    # ----
    # Build FBX node-table
    def _():
        for fbx_obj in fbx_nodes.elems:
            # TODO, investigate what other items after first 3 may be
            assert(fbx_obj.props_type[:3] == b'LSS')
            fbx_uuid = elem_uuid(fbx_obj)
            fbx_table_nodes[fbx_uuid] = [fbx_obj, None]
    _(); del _

    # ----
    # Load in the data
    # http://download.autodesk.com/us/fbx/20112/FBX_SDK_HELP/index.html?url=
    #        WS73099cc142f487551fea285e1221e4f9ff8-7fda.htm,topicNumber=d0e6388

    perfmon.step("FBX import: Connections...")

    fbx_connection_map = {}
    fbx_connection_map_reverse = {}

    def _():
        for fbx_link in fbx_connections.elems:
            c_type = fbx_link.props[0]
            if fbx_link.props_type[1:3] == b'LL':
                c_src, c_dst = fbx_link.props[1:3]
                fbx_connection_map.setdefault(c_src, []).append((c_dst, fbx_link))
                fbx_connection_map_reverse.setdefault(c_dst, []).append((c_src, fbx_link))
    _(); del _

    perfmon.step("FBX import: Meshes...")

    # ----
    # Load mesh data
    def _():
        fbx_tmpl = fbx_template_get((b'Geometry', b'KFbxMesh'))

        for fbx_uuid, fbx_item in fbx_table_nodes.items():
            fbx_obj, blen_data = fbx_item
            if fbx_obj.id != b'Geometry':
                continue
            if fbx_obj.props[-1] == b'Mesh':
                assert(blen_data is None)
                fbx_item[1] = blen_read_geom(fbx_tmpl, fbx_obj, settings)
    _(); del _

    perfmon.step("FBX import: Materials & Textures...")

    # ----
    # Load material data
    def _():
        fbx_tmpl = fbx_template_get((b'Material', b'KFbxSurfacePhong'))
        # b'KFbxSurfaceLambert'

        for fbx_uuid, fbx_item in fbx_table_nodes.items():
            fbx_obj, blen_data = fbx_item
            if fbx_obj.id != b'Material':
                continue
            assert(blen_data is None)
            fbx_item[1] = blen_read_material(fbx_tmpl, fbx_obj, settings)
    _(); del _

    # ----
    # Load image & textures data
    def _():
        fbx_tmpl_tex = fbx_template_get((b'Texture', b'KFbxFileTexture'))
        fbx_tmpl_img = fbx_template_get((b'Video', b'KFbxVideo'))

        # Important to run all 'Video' ones first, embedded images are stored in those nodes.
        # XXX Note we simplify things here, assuming both matching Video and Texture will use same file path,
        #     this may be a bit weak, if issue arise we'll fallback to plain connection stuff...
        for fbx_uuid, fbx_item in fbx_table_nodes.items():
            fbx_obj, blen_data = fbx_item
            if fbx_obj.id != b'Video':
                continue
            fbx_item[1] = blen_read_texture_image(fbx_tmpl_img, fbx_obj, basedir, settings)
        for fbx_uuid, fbx_item in fbx_table_nodes.items():
            fbx_obj, blen_data = fbx_item
            if fbx_obj.id != b'Texture':
                continue
            fbx_item[1] = blen_read_texture_image(fbx_tmpl_tex, fbx_obj, basedir, settings)
    _(); del _

    perfmon.step("FBX import: Cameras & Lamps...")

    # ----
    # Load camera data
    def _():
        fbx_tmpl = fbx_template_get((b'NodeAttribute', b'KFbxCamera'))

        for fbx_uuid, fbx_item in fbx_table_nodes.items():
            fbx_obj, blen_data = fbx_item
            if fbx_obj.id != b'NodeAttribute':
                continue
            if fbx_obj.props[-1] == b'Camera':
                assert(blen_data is None)
                fbx_item[1] = blen_read_camera(fbx_tmpl, fbx_obj, global_scale)
    _(); del _

    # ----
    # Load lamp data
    def _():
        fbx_tmpl = fbx_template_get((b'NodeAttribute', b'KFbxLight'))

        for fbx_uuid, fbx_item in fbx_table_nodes.items():
            fbx_obj, blen_data = fbx_item
            if fbx_obj.id != b'NodeAttribute':
                continue
            if fbx_obj.props[-1] == b'Light':
                assert(blen_data is None)
                fbx_item[1] = blen_read_light(fbx_tmpl, fbx_obj, global_scale)
    _(); del _

    # ----
    # Connections
    def connection_filter_ex(fbx_uuid, fbx_id, dct):
        return [(c_found[0], c_found[1], c_type)
                for (c_uuid, c_type) in dct.get(fbx_uuid, ())
                # 0 is used for the root node, which isnt in fbx_table_nodes
                for c_found in (() if c_uuid is 0 else (fbx_table_nodes.get(c_uuid, (None, None)),))
                if (fbx_id is None) or (c_found[0] and c_found[0].id == fbx_id)]

    def connection_filter_forward(fbx_uuid, fbx_id):
        return connection_filter_ex(fbx_uuid, fbx_id, fbx_connection_map)

    def connection_filter_reverse(fbx_uuid, fbx_id):
        return connection_filter_ex(fbx_uuid, fbx_id, fbx_connection_map_reverse)

    perfmon.step("FBX import: Objects & Armatures...")

    # -- temporary helper hierarchy to build armatures and objects from
    # lookup from uuid to helper node. Used to build parent-child relations and later to look up animated nodes.
    fbx_helper_nodes = {}

    def _():
        # We build an intermediate hierarchy used to:
        # - Calculate and store bone orientation correction matrices. The same matrices will be reused for animation.
        # - Find/insert armature nodes.
        # - Filter leaf bones.

        # create scene root
        fbx_helper_nodes[0] = root_helper = FbxImportHelperNode(None, None, None, False)
        root_helper.is_root = True

        # add fbx nodes
        fbx_tmpl = fbx_template_get((b'Model', b'KFbxNode'))
        for a_uuid, a_item in fbx_table_nodes.items():
            fbx_obj, bl_data = a_item
            if fbx_obj is None or fbx_obj.id != b'Model':
                continue

            fbx_props = (elem_find_first(fbx_obj, b'Properties70'),
                         elem_find_first(fbx_tmpl, b'Properties70', fbx_elem_nil))

            transform_data = blen_read_object_transform_preprocess(fbx_props, fbx_obj, Matrix(), use_prepost_rot)
            # Note: 'Root' "bones" are handled as (armature) objects.
            # Note: See T46912 for first FBX file I ever saw with 'Limb' bones - thought those were totally deprecated.
            is_bone = fbx_obj.props[2] in {b'LimbNode', b'Limb'}
            fbx_helper_nodes[a_uuid] = FbxImportHelperNode(fbx_obj, bl_data, transform_data, is_bone)

        # add parent-child relations and add blender data to the node
        for fbx_link in fbx_connections.elems:
            if fbx_link.props[0] != b'OO':
                continue
            if fbx_link.props_type[1:3] == b'LL':
                c_src, c_dst = fbx_link.props[1:3]
                parent = fbx_helper_nodes.get(c_dst)
                if parent is None:
                    continue

                child = fbx_helper_nodes.get(c_src)
                if child is None:
                    # add blender data (meshes, lights, cameras, etc.) to a helper node
                    fbx_sdata, bl_data = p_item = fbx_table_nodes.get(c_src, (None, None))
                    if fbx_sdata is None:
                        continue
                    if fbx_sdata.id not in {b'Geometry', b'NodeAttribute'}:
                        continue
                    parent.bl_data = bl_data
                else:
                    # set parent
                    child.parent = parent

        # find armatures (either an empty below a bone or a new node inserted at the bone
        root_helper.find_armatures()

        # mark nodes that have bone children
        root_helper.find_bone_children()

        # mark nodes that need a bone to attach child-bones to
        root_helper.find_fake_bones()

        # mark leaf nodes that are only required to mark the end of their parent bone
        if settings.ignore_leaf_bones:
            root_helper.mark_leaf_bones()

        # What a mess! Some bones have several BindPoses, some have none, clusters contain a bind pose as well,
        # and you can have several clusters per bone!
        # Maybe some conversion can be applied to put them all into the same frame of reference?

        # get the bind pose from pose elements
        for a_uuid, a_item in fbx_table_nodes.items():
            fbx_obj, bl_data = a_item
            if fbx_obj is None:
                continue
            if fbx_obj.id != b'Pose':
                continue
            if fbx_obj.props[2] != b'BindPose':
                continue
            for fbx_pose_node in fbx_obj.elems:
                if fbx_pose_node.id != b'PoseNode':
                    continue
                node_elem = elem_find_first(fbx_pose_node, b'Node')
                node = elem_uuid(node_elem)
                matrix_elem = elem_find_first(fbx_pose_node, b'Matrix')
                matrix = array_to_matrix4(matrix_elem.props[0]) if matrix_elem else None
                bone = fbx_helper_nodes.get(node)
                if bone and matrix:
                    # Store the matrix in the helper node.
                    # There may be several bind pose matrices for the same node, but in tests they seem to be identical.
                    bone.bind_matrix = matrix  # global space

        # get clusters and bind pose
        for helper_uuid, helper_node in fbx_helper_nodes.items():
            if not helper_node.is_bone:
                continue
            for cluster_uuid, cluster_link in fbx_connection_map.get(helper_uuid, ()):
                if cluster_link.props[0] != b'OO':
                    continue
                fbx_cluster, _ = fbx_table_nodes.get(cluster_uuid, (None, None))
                if fbx_cluster is None or fbx_cluster.id != b'Deformer' or fbx_cluster.props[2] != b'Cluster':
                    continue

                # Get the bind pose from the cluster:
                tx_mesh_elem = elem_find_first(fbx_cluster, b'Transform', default=None)
                tx_mesh = array_to_matrix4(tx_mesh_elem.props[0]) if tx_mesh_elem else Matrix()

                tx_bone_elem = elem_find_first(fbx_cluster, b'TransformLink', default=None)
                tx_bone = array_to_matrix4(tx_bone_elem.props[0]) if tx_bone_elem else None

                tx_arm_elem = elem_find_first(fbx_cluster, b'TransformAssociateModel', default=None)
                tx_arm = array_to_matrix4(tx_arm_elem.props[0]) if tx_arm_elem else None

                mesh_matrix = tx_mesh
                armature_matrix = tx_arm

                if tx_bone:
                    mesh_matrix = tx_bone * mesh_matrix
                    helper_node.bind_matrix = tx_bone  # overwrite the bind matrix

                # Get the meshes driven by this cluster: (Shouldn't that be only one?)
                meshes = set()
                for skin_uuid, skin_link in fbx_connection_map.get(cluster_uuid):
                    if skin_link.props[0] != b'OO':
                        continue
                    fbx_skin, _ = fbx_table_nodes.get(skin_uuid, (None, None))
                    if fbx_skin is None or fbx_skin.id != b'Deformer' or fbx_skin.props[2] != b'Skin':
                        continue
                    for mesh_uuid, mesh_link in fbx_connection_map.get(skin_uuid):
                        if mesh_link.props[0] != b'OO':
                            continue
                        fbx_mesh, _ = fbx_table_nodes.get(mesh_uuid, (None, None))
                        if fbx_mesh is None or fbx_mesh.id != b'Geometry' or fbx_mesh.props[2] != b'Mesh':
                            continue
                        for object_uuid, object_link in fbx_connection_map.get(mesh_uuid):
                            if object_link.props[0] != b'OO':
                                continue
                            mesh_node = fbx_helper_nodes[object_uuid]
                            if mesh_node:
                                # ----
                                # If we get a valid mesh matrix (in bone space), store armature and
                                # mesh global matrices, we need them to compute mesh's matrix_parent_inverse
                                # when actually binding them via the modifier.
                                # Note we assume all bones were bound with the same mesh/armature (global) matrix,
                                # we do not support otherwise in Blender anyway!
                                mesh_node.armature_setup[helper_node.armature] = (mesh_matrix, armature_matrix)
                                meshes.add(mesh_node)

                helper_node.clusters.append((fbx_cluster, meshes))

        # convert bind poses from global space into local space
        root_helper.make_bind_pose_local()

        # collect armature meshes
        root_helper.collect_armature_meshes()

        # find the correction matrices to align FBX objects with their Blender equivalent
        root_helper.find_correction_matrix(settings)

        # build the Object/Armature/Bone hierarchy
        root_helper.build_hierarchy(fbx_tmpl, settings, scene)

        # Link the Object/Armature/Bone hierarchy
        root_helper.link_hierarchy(fbx_tmpl, settings, scene)

        # root_helper.print_info(0)
    _(); del _

    perfmon.step("FBX import: ShapeKeys...")

    # We can handle shapes.
    blend_shape_channels = {}  # We do not need Shapes themselves, but keyblocks, for anim.

    def _():
        fbx_tmpl = fbx_template_get((b'Geometry', b'KFbxShape'))

        for s_uuid, s_item in fbx_table_nodes.items():
            fbx_sdata, bl_sdata = s_item = fbx_table_nodes.get(s_uuid, (None, None))
            if fbx_sdata is None or fbx_sdata.id != b'Geometry' or fbx_sdata.props[2] != b'Shape':
                continue

            # shape -> blendshapechannel -> blendshape -> mesh.
            for bc_uuid, bc_ctype in fbx_connection_map.get(s_uuid, ()):
                if bc_ctype.props[0] != b'OO':
                    continue
                fbx_bcdata, _bl_bcdata = fbx_table_nodes.get(bc_uuid, (None, None))
                if fbx_bcdata is None or fbx_bcdata.id != b'Deformer' or fbx_bcdata.props[2] != b'BlendShapeChannel':
                    continue
                meshes = []
                objects = []
                for bs_uuid, bs_ctype in fbx_connection_map.get(bc_uuid, ()):
                    if bs_ctype.props[0] != b'OO':
                        continue
                    fbx_bsdata, _bl_bsdata = fbx_table_nodes.get(bs_uuid, (None, None))
                    if fbx_bsdata is None or fbx_bsdata.id != b'Deformer' or fbx_bsdata.props[2] != b'BlendShape':
                        continue
                    for m_uuid, m_ctype in fbx_connection_map.get(bs_uuid, ()):
                        if m_ctype.props[0] != b'OO':
                            continue
                        fbx_mdata, bl_mdata = fbx_table_nodes.get(m_uuid, (None, None))
                        if fbx_mdata is None or fbx_mdata.id != b'Geometry' or fbx_mdata.props[2] != b'Mesh':
                            continue
                        # Blenmeshes are assumed already created at that time!
                        assert(isinstance(bl_mdata, bpy.types.Mesh))
                        # And we have to find all objects using this mesh!
                        objects = []
                        for o_uuid, o_ctype in fbx_connection_map.get(m_uuid, ()):
                            if o_ctype.props[0] != b'OO':
                                continue
                            node = fbx_helper_nodes[o_uuid]
                            if node:
                                objects.append(node)
                        meshes.append((bl_mdata, objects))
                    # BlendShape deformers are only here to connect BlendShapeChannels to meshes, nothing else to do.

                # keyblocks is a list of tuples (mesh, keyblock) matching that shape/blendshapechannel, for animation.
                keyblocks = blen_read_shape(fbx_tmpl, fbx_sdata, fbx_bcdata, meshes, scene)
                blend_shape_channels[bc_uuid] = keyblocks
    _(); del _

    if use_anim:
        perfmon.step("FBX import: Animations...")

        # Animation!
        def _():
            fbx_tmpl_astack = fbx_template_get((b'AnimationStack', b'FbxAnimStack'))
            fbx_tmpl_alayer = fbx_template_get((b'AnimationLayer', b'FbxAnimLayer'))
            stacks = {}

            # AnimationStacks.
            for as_uuid, fbx_asitem in fbx_table_nodes.items():
                fbx_asdata, _blen_data = fbx_asitem
                if fbx_asdata.id != b'AnimationStack' or fbx_asdata.props[2] != b'':
                    continue
                stacks[as_uuid] = (fbx_asitem, {})

            # AnimationLayers
            # (mixing is completely ignored for now, each layer results in an independent set of actions).
            def get_astacks_from_alayer(al_uuid):
                for as_uuid, as_ctype in fbx_connection_map.get(al_uuid, ()):
                    if as_ctype.props[0] != b'OO':
                        continue
                    fbx_asdata, _bl_asdata = fbx_table_nodes.get(as_uuid, (None, None))
                    if (fbx_asdata is None or fbx_asdata.id != b'AnimationStack' or
                        fbx_asdata.props[2] != b'' or as_uuid not in stacks):
                        continue
                    yield as_uuid
            for al_uuid, fbx_alitem in fbx_table_nodes.items():
                fbx_aldata, _blen_data = fbx_alitem
                if fbx_aldata.id != b'AnimationLayer' or fbx_aldata.props[2] != b'':
                    continue
                for as_uuid in get_astacks_from_alayer(al_uuid):
                    _fbx_asitem, alayers = stacks[as_uuid]
                    alayers[al_uuid] = (fbx_alitem, {})

            # AnimationCurveNodes (also the ones linked to actual animated data!).
            curvenodes = {}
            for acn_uuid, fbx_acnitem in fbx_table_nodes.items():
                fbx_acndata, _blen_data = fbx_acnitem
                if fbx_acndata.id != b'AnimationCurveNode' or fbx_acndata.props[2] != b'':
                    continue
                cnode = curvenodes[acn_uuid] = {}
                items = []
                for n_uuid, n_ctype in fbx_connection_map.get(acn_uuid, ()):
                    if n_ctype.props[0] != b'OP':
                        continue
                    lnk_prop = n_ctype.props[3]
                    if lnk_prop in {b'Lcl Translation', b'Lcl Rotation', b'Lcl Scaling'}:
                        # n_uuid can (????) be linked to root '0' node, instead of a mere object node... See T41712.
                        ob = fbx_helper_nodes.get(n_uuid, None)
                        if ob is None or ob.is_root:
                            continue
                        items.append((ob, lnk_prop))
                    elif lnk_prop == b'DeformPercent':  # Shape keys.
                        keyblocks = blend_shape_channels.get(n_uuid, None)
                        if keyblocks is None:
                            continue
                        items += [(kb, lnk_prop) for kb in keyblocks]
                    elif lnk_prop == b'FocalLength':  # Camera lens.
                        from bpy.types import Camera
                        fbx_item = fbx_table_nodes.get(n_uuid, None)
                        if fbx_item is None or not isinstance(fbx_item[1], Camera):
                            continue
                        cam = fbx_item[1]
                        items.append((cam, lnk_prop))
                    elif lnk_prop == b'DiffuseColor':
                        from bpy.types import Material
                        fbx_item = fbx_table_nodes.get(n_uuid, None)
                        if fbx_item is None or not isinstance(fbx_item[1], Material):
                            continue
                        mat = fbx_item[1]
                        items.append((mat, lnk_prop))
                        if settings.use_cycles:
                            print("WARNING! Importing material's animation is not supported for Cycles materials...")
                for al_uuid, al_ctype in fbx_connection_map.get(acn_uuid, ()):
                    if al_ctype.props[0] != b'OO':
                        continue
                    fbx_aldata, _blen_aldata = fbx_alitem = fbx_table_nodes.get(al_uuid, (None, None))
                    if fbx_aldata is None or fbx_aldata.id != b'AnimationLayer' or fbx_aldata.props[2] != b'':
                        continue
                    for as_uuid in get_astacks_from_alayer(al_uuid):
                        _fbx_alitem, anim_items = stacks[as_uuid][1][al_uuid]
                        assert(_fbx_alitem == fbx_alitem)
                        for item, item_prop in items:
                            # No need to keep curvenode FBX data here, contains nothing useful for us.
                            anim_items.setdefault(item, {})[acn_uuid] = (cnode, item_prop)

            # AnimationCurves (real animation data).
            for ac_uuid, fbx_acitem in fbx_table_nodes.items():
                fbx_acdata, _blen_data = fbx_acitem
                if fbx_acdata.id != b'AnimationCurve' or fbx_acdata.props[2] != b'':
                    continue
                for acn_uuid, acn_ctype in fbx_connection_map.get(ac_uuid, ()):
                    if acn_ctype.props[0] != b'OP':
                        continue
                    fbx_acndata, _bl_acndata = fbx_table_nodes.get(acn_uuid, (None, None))
                    if (fbx_acndata is None or fbx_acndata.id != b'AnimationCurveNode' or
                        fbx_acndata.props[2] != b'' or acn_uuid not in curvenodes):
                        continue
                    # Note this is an infamous simplification of the compound props stuff,
                    # seems to be standard naming but we'll probably have to be smarter to handle more exotic files?
                    channel = {
                        b'd|X': 0, b'd|Y': 1, b'd|Z': 2,
                        b'd|DeformPercent': 0,
                        b'd|FocalLength': 0
                    }.get(acn_ctype.props[3], None)
                    if channel is None:
                        continue
                    curvenodes[acn_uuid][ac_uuid] = (fbx_acitem, channel)

            # And now that we have sorted all this, apply animations!
            blen_read_animations(fbx_tmpl_astack, fbx_tmpl_alayer, stacks, scene, settings.anim_offset)

        _(); del _

    perfmon.step("FBX import: Assign materials...")

    def _():
        # link Material's to Geometry (via Model's)
        for fbx_uuid, fbx_item in fbx_table_nodes.items():
            fbx_obj, blen_data = fbx_item
            if fbx_obj.id != b'Geometry':
                continue

            mesh = fbx_table_nodes.get(fbx_uuid, (None, None))[1]

            # can happen in rare cases
            if mesh is None:
                continue

            # In Blender, we link materials to data, typically (meshes), while in FBX they are linked to objects...
            # So we have to be careful not to re-add endlessly the same material to a mesh!
            # This can easily happen with 'baked' dupliobjects, see T44386.
            # TODO: add an option to link materials to objects in Blender instead?
            done_mats = set()

            for (fbx_lnk, fbx_lnk_item, fbx_lnk_type) in connection_filter_forward(fbx_uuid, b'Model'):
                # link materials
                fbx_lnk_uuid = elem_uuid(fbx_lnk)
                for (fbx_lnk_material, material, fbx_lnk_material_type) in connection_filter_reverse(fbx_lnk_uuid, b'Material'):
                    if material not in done_mats:
                        mesh.materials.append(material)
                        done_mats.add(material)

            # We have to validate mesh polygons' mat_idx, see T41015!
            # Some FBX seem to have an extra 'default' material which is not defined in FBX file.
            if mesh.validate_material_indices():
                print("WARNING: mesh '%s' had invalid material indices, those were reset to first material" % mesh.name)
    _(); del _

    perfmon.step("FBX import: Assign textures...")

    def _():
        material_images = {}

        fbx_tmpl = fbx_template_get((b'Material', b'KFbxSurfacePhong'))
        # b'KFbxSurfaceLambert'

        # textures that use this material
        def texture_bumpfac_get(fbx_obj):
            assert(fbx_obj.id == b'Material')
            fbx_props = (elem_find_first(fbx_obj, b'Properties70'),
                         elem_find_first(fbx_tmpl, b'Properties70', fbx_elem_nil))
            # (x / 7.142) is only a guess, cycles usable range is (0.0 -> 0.5)
            return elem_props_get_number(fbx_props, b'BumpFactor', 2.5) / 7.142

        def texture_mapping_get(fbx_obj):
            assert(fbx_obj.id == b'Texture')

            fbx_props = (elem_find_first(fbx_obj, b'Properties70'),
                         elem_find_first(fbx_tmpl, b'Properties70', fbx_elem_nil))
            return (elem_props_get_vector_3d(fbx_props, b'Translation', (0.0, 0.0, 0.0)),
                    elem_props_get_vector_3d(fbx_props, b'Rotation', (0.0, 0.0, 0.0)),
                    elem_props_get_vector_3d(fbx_props, b'Scaling', (1.0, 1.0, 1.0)),
                    (bool(elem_props_get_enum(fbx_props, b'WrapModeU', 0)),
                     bool(elem_props_get_enum(fbx_props, b'WrapModeV', 0))))

        if not use_cycles:
            # Simple function to make a new mtex and set defaults
            def material_mtex_new(material, image, tex_map):
                tex = texture_cache.get(image)
                if tex is None:
                    tex = bpy.data.textures.new(name=image.name, type='IMAGE')
                    tex.image = image
                    texture_cache[image] = tex

                    # copy custom properties from image object to texture
                    for key, value in image.items():
                        tex[key] = value

                    # delete custom properties on the image object
                    for key in image.keys():
                        del image[key]

                mtex = material.texture_slots.add()
                mtex.texture = tex
                mtex.texture_coords = 'UV'
                mtex.use_map_color_diffuse = False

                # No rotation here...
                mtex.offset[:] = tex_map[0]
                mtex.scale[:] = tex_map[2]
                return mtex

        for fbx_uuid, fbx_item in fbx_table_nodes.items():
            fbx_obj, blen_data = fbx_item
            if fbx_obj.id != b'Material':
                continue

            material = fbx_table_nodes.get(fbx_uuid, (None, None))[1]
            for (fbx_lnk,
                 image,
                 fbx_lnk_type) in connection_filter_reverse(fbx_uuid, b'Texture'):

                if use_cycles:
                    if fbx_lnk_type.props[0] == b'OP':
                        lnk_type = fbx_lnk_type.props[3]

                        ma_wrap = cycles_material_wrap_map[material]

                        # tx/rot/scale
                        tex_map = texture_mapping_get(fbx_lnk)
                        if (tex_map[0] == (0.0, 0.0, 0.0) and
                                tex_map[1] == (0.0, 0.0, 0.0) and
                                tex_map[2] == (1.0, 1.0, 1.0) and
                                tex_map[3] == (False, False)):
                            use_mapping = False
                        else:
                            use_mapping = True
                            tex_map_kw = {
                                "translation": tex_map[0],
                                "rotation": [-i for i in tex_map[1]],
                                "scale": [((1.0 / i) if i != 0.0 else 1.0) for i in tex_map[2]],
                                "clamp": tex_map[3],
                                }

                        if lnk_type in {b'DiffuseColor', b'3dsMax|maps|texmap_diffuse'}:
                            ma_wrap.diffuse_image_set(image)
                            if use_mapping:
                                ma_wrap.diffuse_mapping_set(**tex_map_kw)
                        elif lnk_type == b'SpecularColor':
                            ma_wrap.specular_image_set(image)
                            if use_mapping:
                                ma_wrap.specular_mapping_set(**tex_map_kw)
                        elif lnk_type in {b'ReflectionColor', b'3dsMax|maps|texmap_reflection'}:
                            ma_wrap.reflect_image_set(image)
                            if use_mapping:
                                ma_wrap.reflect_mapping_set(**tex_map_kw)
                        elif lnk_type == b'TransparentColor':  # alpha
                            ma_wrap.alpha_image_set(image)
                            if use_mapping:
                                ma_wrap.alpha_mapping_set(**tex_map_kw)
                            if use_alpha_decals:
                                material_decals.add(material)
                        elif lnk_type == b'DiffuseFactor':
                            pass  # TODO
                        elif lnk_type == b'ShininessExponent':
                            ma_wrap.hardness_image_set(image)
                            if use_mapping:
                                ma_wrap.hardness_mapping_set(**tex_map_kw)
                        # XXX, applications abuse bump!
                        elif lnk_type in {b'NormalMap', b'Bump', b'3dsMax|maps|texmap_bump'}:
                            ma_wrap.normal_image_set(image)
                            ma_wrap.normal_factor_set(texture_bumpfac_get(fbx_obj))
                            if use_mapping:
                                ma_wrap.normal_mapping_set(**tex_map_kw)
                            """
                        elif lnk_type == b'Bump':
                            ma_wrap.bump_image_set(image)
                            ma_wrap.bump_factor_set(texture_bumpfac_get(fbx_obj))
                            if use_mapping:
                                ma_wrap.bump_mapping_set(**tex_map_kw)
                            """
                        else:
                            print("WARNING: material link %r ignored" % lnk_type)

                        material_images.setdefault(material, {})[lnk_type] = (image, tex_map)
                else:
                    if fbx_lnk_type.props[0] == b'OP':
                        lnk_type = fbx_lnk_type.props[3]

                        # tx/rot/scale (rot is ignored here!).
                        tex_map = texture_mapping_get(fbx_lnk)

                        mtex = material_mtex_new(material, image, tex_map)

                        if lnk_type in {b'DiffuseColor', b'3dsMax|maps|texmap_diffuse'}:
                            mtex.use_map_color_diffuse = True
                            mtex.blend_type = 'MULTIPLY'
                        elif lnk_type == b'SpecularColor':
                            mtex.use_map_color_spec = True
                            mtex.blend_type = 'MULTIPLY'
                        elif lnk_type in {b'ReflectionColor', b'3dsMax|maps|texmap_reflection'}:
                            mtex.use_map_raymir = True
                        elif lnk_type == b'TransparentColor':  # alpha
                            material.use_transparency = True
                            material.transparency_method = 'RAYTRACE'
                            material.alpha = 0.0
                            mtex.use_map_alpha = True
                            mtex.alpha_factor = 1.0
                            if use_alpha_decals:
                                material_decals.add(material)
                        elif lnk_type == b'DiffuseFactor':
                            mtex.use_map_diffuse = True
                        elif lnk_type == b'ShininessExponent':
                            mtex.use_map_hardness = True
                        # XXX, applications abuse bump!
                        elif lnk_type in {b'NormalMap', b'Bump', b'3dsMax|maps|texmap_bump'}:
                            mtex.texture.use_normal_map = True  # not ideal!
                            mtex.use_map_normal = True
                            mtex.normal_factor = texture_bumpfac_get(fbx_obj)
                            """
                        elif lnk_type == b'Bump':
                            mtex.use_map_normal = True
                            mtex.normal_factor = texture_bumpfac_get(fbx_obj)
                            """
                        else:
                            print("WARNING: material link %r ignored" % lnk_type)

                        material_images.setdefault(material, {})[lnk_type] = (image, tex_map)

        # Check if the diffuse image has an alpha channel,
        # if so, use the alpha channel.

        # Note: this could be made optional since images may have alpha but be entirely opaque
        for fbx_uuid, fbx_item in fbx_table_nodes.items():
            fbx_obj, blen_data = fbx_item
            if fbx_obj.id != b'Material':
                continue
            material = fbx_table_nodes.get(fbx_uuid, (None, None))[1]
            image, tex_map = material_images.get(material, {}).get(b'DiffuseColor', (None, None))
            # do we have alpha?
            if image and image.depth == 32:
                if use_alpha_decals:
                    material_decals.add(material)

                if use_cycles:
                    ma_wrap = cycles_material_wrap_map[material]
                    if ma_wrap.node_bsdf_alpha.mute:
                        ma_wrap.alpha_image_set_from_diffuse()
                else:
                    if not any((True for mtex in material.texture_slots if mtex and mtex.use_map_alpha)):
                        mtex = material_mtex_new(material, image, tex_map)

                        material.use_transparency = True
                        material.transparency_method = 'RAYTRACE'
                        material.alpha = 0.0
                        mtex.use_map_alpha = True
                        mtex.alpha_factor = 1.0

            # propagate mapping from diffuse to all other channels which have none defined.
            if use_cycles:
                ma_wrap = cycles_material_wrap_map[material]
                ma_wrap.mapping_set_from_diffuse()

    _(); del _

    perfmon.step("FBX import: Cycles z-offset workaround...")

    def _():
        # Annoying workaround for cycles having no z-offset
        if material_decals and use_alpha_decals:
            for fbx_uuid, fbx_item in fbx_table_nodes.items():
                fbx_obj, blen_data = fbx_item
                if fbx_obj.id != b'Geometry':
                    continue
                if fbx_obj.props[-1] == b'Mesh':
                    mesh = fbx_item[1]

                    if decal_offset != 0.0:
                        for material in mesh.materials:
                            if material in material_decals:
                                for v in mesh.vertices:
                                    v.co += v.normal * decal_offset
                                break

                    if use_cycles:
                        for obj in (obj for obj in bpy.data.objects if obj.data == mesh):
                            obj.cycles_visibility.shadow = False
                    else:
                        for material in mesh.materials:
                            if material in material_decals:
                                # recieve but dont cast shadows
                                material.use_raytrace = False
    _(); del _

    perfmon.level_down()

    perfmon.level_down("Import finished.")
    return {'FINISHED'}<|MERGE_RESOLUTION|>--- conflicted
+++ resolved
@@ -1473,13 +1473,6 @@
 
     fbx_props = (elem_find_first(fbx_obj, b'Properties70'),
                  elem_find_first(fbx_tmpl, b'Properties70', fbx_elem_nil))
-<<<<<<< HEAD
-    # rare
-    if fbx_props[0] is None:
-        lamp = bpy.data.lights.new(name=elem_name_utf8, type='POINT')
-        return lamp
-=======
->>>>>>> 7f50cbf2
 
     light_type = {
         0: 'POINT',
