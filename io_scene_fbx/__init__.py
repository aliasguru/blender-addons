# SPDX-FileCopyrightText: 2011-2023 Blender Foundation
#
# SPDX-License-Identifier: GPL-2.0-or-later

bl_info = {
    "name": "FBX format",
    "author": "Campbell Barton, Bastien Montagne, Jens Restemeier, @Mysteryem",
<<<<<<< HEAD
    "version": (5, 9, 0),
    "blender": (4, 1, 0),
=======
    "version": (5, 8, 12),
    "blender": (4, 0, 0),
>>>>>>> c9d8698a
    "location": "File > Import-Export",
    "description": "FBX IO meshes, UVs, vertex colors, materials, textures, cameras, lamps and actions",
    "warning": "",
    "doc_url": "{BLENDER_MANUAL_URL}/addons/import_export/scene_fbx.html",
    "support": 'OFFICIAL',
    "category": "Import-Export",
}


if "bpy" in locals():
    import importlib
    if "import_fbx" in locals():
        importlib.reload(import_fbx)
    if "export_fbx_bin" in locals():
        importlib.reload(export_fbx_bin)
    if "export_fbx" in locals():
        importlib.reload(export_fbx)


import bpy
from bpy.props import (
        StringProperty,
        BoolProperty,
        FloatProperty,
        EnumProperty,
        CollectionProperty,
        )
from bpy_extras.io_utils import (
        ImportHelper,
        ExportHelper,
        orientation_helper,
        path_reference_mode,
        axis_conversion,
        )


@orientation_helper(axis_forward='-Z', axis_up='Y')
class ImportFBX(bpy.types.Operator, ImportHelper):
    """Load a FBX file"""
    bl_idname = "import_scene.fbx"
    bl_label = "Import FBX"
    bl_options = {'UNDO', 'PRESET'}

    directory: StringProperty()

    filename_ext = ".fbx"
    filter_glob: StringProperty(default="*.fbx", options={'HIDDEN'})

    files: CollectionProperty(
            name="File Path",
            type=bpy.types.OperatorFileListElement,
            )

    ui_tab: EnumProperty(
            items=(('MAIN', "Main", "Main basic settings"),
                   ('ARMATURE', "Armatures", "Armature-related settings"),
                   ),
            name="ui_tab",
            description="Import options categories",
            )

    use_manual_orientation: BoolProperty(
            name="Manual Orientation",
            description="Specify orientation and scale, instead of using embedded data in FBX file",
            default=False,
            )
    global_scale: FloatProperty(
            name="Scale",
            min=0.001, max=1000.0,
            default=1.0,
            )
    bake_space_transform: BoolProperty(
            name="Apply Transform",
            description="Bake space transform into object data, avoids getting unwanted rotations to objects when "
                        "target space is not aligned with Blender's space "
                        "(WARNING! experimental option, use at own risk, known to be broken with armatures/animations)",
            default=False,
            )

    use_custom_normals: BoolProperty(
            name="Custom Normals",
            description="Import custom normals, if available (otherwise Blender will recompute them)",
            default=True,
            )
    colors_type: EnumProperty(
            name="Vertex Colors",
            items=(('NONE', "None", "Do not import color attributes"),
                   ('SRGB', "sRGB", "Expect file colors in sRGB color space"),
                   ('LINEAR', "Linear", "Expect file colors in linear color space"),
                   ),
            description="Import vertex color attributes",
            default='SRGB',
            )

    use_image_search: BoolProperty(
            name="Image Search",
            description="Search subdirs for any associated images (WARNING: may be slow)",
            default=True,
            )

    use_alpha_decals: BoolProperty(
            name="Alpha Decals",
            description="Treat materials with alpha as decals (no shadow casting)",
            default=False,
            )
    decal_offset: FloatProperty(
            name="Decal Offset",
            description="Displace geometry of alpha meshes",
            min=0.0, max=1.0,
            default=0.0,
            )

    use_anim: BoolProperty(
            name="Import Animation",
            description="Import FBX animation",
            default=True,
            )
    anim_offset: FloatProperty(
            name="Animation Offset",
            description="Offset to apply to animation during import, in frames",
            default=1.0,
            )

    use_subsurf: BoolProperty(
            name="Subdivision Data",
            description="Import FBX subdivision information as subdivision surface modifiers",
            default=False,
            )

    use_custom_props: BoolProperty(
            name="Custom Properties",
            description="Import user properties as custom properties",
            default=True,
            )
    use_custom_props_enum_as_string: BoolProperty(
            name="Import Enums As Strings",
            description="Store enumeration values as strings",
            default=True,
            )

    ignore_leaf_bones: BoolProperty(
            name="Ignore Leaf Bones",
            description="Ignore the last bone at the end of each chain (used to mark the length of the previous bone)",
            default=False,
            )
    force_connect_children: BoolProperty(
            name="Force Connect Children",
            description="Force connection of children bones to their parent, even if their computed head/tail "
                        "positions do not match (can be useful with pure-joints-type armatures)",
            default=False,
            )
    automatic_bone_orientation: BoolProperty(
            name="Automatic Bone Orientation",
            description="Try to align the major bone axis with the bone children",
            default=False,
            )
    primary_bone_axis: EnumProperty(
            name="Primary Bone Axis",
            items=(('X', "X Axis", ""),
                   ('Y', "Y Axis", ""),
                   ('Z', "Z Axis", ""),
                   ('-X', "-X Axis", ""),
                   ('-Y', "-Y Axis", ""),
                   ('-Z', "-Z Axis", ""),
                   ),
            default='Y',
            )
    secondary_bone_axis: EnumProperty(
            name="Secondary Bone Axis",
            items=(('X', "X Axis", ""),
                   ('Y', "Y Axis", ""),
                   ('Z', "Z Axis", ""),
                   ('-X', "-X Axis", ""),
                   ('-Y', "-Y Axis", ""),
                   ('-Z', "-Z Axis", ""),
                   ),
            default='X',
            )

    use_prepost_rot: BoolProperty(
            name="Use Pre/Post Rotation",
            description="Use pre/post rotation from FBX transform (you may have to disable that in some cases)",
            default=True,
            )

    def draw(self, context):
        pass

    def execute(self, context):
        keywords = self.as_keywords(ignore=("filter_glob", "directory", "ui_tab", "filepath", "files"))

        from . import import_fbx
        import os

        if self.files:
            ret = {'CANCELLED'}
            dirname = os.path.dirname(self.filepath)
            for file in self.files:
                path = os.path.join(dirname, file.name)
                if import_fbx.load(self, context, filepath=path, **keywords) == {'FINISHED'}:
                    ret = {'FINISHED'}
            return ret
        else:
            return import_fbx.load(self, context, filepath=self.filepath, **keywords)


class FBX_PT_import_include(bpy.types.Panel):
    bl_space_type = 'FILE_BROWSER'
    bl_region_type = 'TOOL_PROPS'
    bl_label = "Include"
    bl_parent_id = "FILE_PT_operator"

    @classmethod
    def poll(cls, context):
        sfile = context.space_data
        operator = sfile.active_operator

        return operator.bl_idname == "IMPORT_SCENE_OT_fbx"

    def draw(self, context):
        layout = self.layout
        layout.use_property_split = True
        layout.use_property_decorate = False  # No animation.

        sfile = context.space_data
        operator = sfile.active_operator

        layout.prop(operator, "use_custom_normals")
        layout.prop(operator, "use_subsurf")
        layout.prop(operator, "use_custom_props")
        sub = layout.row()
        sub.enabled = operator.use_custom_props
        sub.prop(operator, "use_custom_props_enum_as_string")
        layout.prop(operator, "use_image_search")
        layout.prop(operator, "colors_type")


class FBX_PT_import_transform(bpy.types.Panel):
    bl_space_type = 'FILE_BROWSER'
    bl_region_type = 'TOOL_PROPS'
    bl_label = "Transform"
    bl_parent_id = "FILE_PT_operator"

    @classmethod
    def poll(cls, context):
        sfile = context.space_data
        operator = sfile.active_operator

        return operator.bl_idname == "IMPORT_SCENE_OT_fbx"

    def draw(self, context):
        layout = self.layout
        layout.use_property_split = True
        layout.use_property_decorate = False  # No animation.

        sfile = context.space_data
        operator = sfile.active_operator

        layout.prop(operator, "global_scale")
        layout.prop(operator, "decal_offset")
        row = layout.row()
        row.prop(operator, "bake_space_transform")
        row.label(text="", icon='ERROR')
        layout.prop(operator, "use_prepost_rot")


class FBX_PT_import_transform_manual_orientation(bpy.types.Panel):
    bl_space_type = 'FILE_BROWSER'
    bl_region_type = 'TOOL_PROPS'
    bl_label = "Manual Orientation"
    bl_parent_id = "FBX_PT_import_transform"

    @classmethod
    def poll(cls, context):
        sfile = context.space_data
        operator = sfile.active_operator

        return operator.bl_idname == "IMPORT_SCENE_OT_fbx"

    def draw_header(self, context):
        sfile = context.space_data
        operator = sfile.active_operator

        self.layout.prop(operator, "use_manual_orientation", text="")

    def draw(self, context):
        layout = self.layout
        layout.use_property_split = True
        layout.use_property_decorate = False  # No animation.

        sfile = context.space_data
        operator = sfile.active_operator

        layout.enabled = operator.use_manual_orientation

        layout.prop(operator, "axis_forward")
        layout.prop(operator, "axis_up")


class FBX_PT_import_animation(bpy.types.Panel):
    bl_space_type = 'FILE_BROWSER'
    bl_region_type = 'TOOL_PROPS'
    bl_label = "Animation"
    bl_parent_id = "FILE_PT_operator"
    bl_options = {'DEFAULT_CLOSED'}

    @classmethod
    def poll(cls, context):
        sfile = context.space_data
        operator = sfile.active_operator

        return operator.bl_idname == "IMPORT_SCENE_OT_fbx"

    def draw_header(self, context):
        sfile = context.space_data
        operator = sfile.active_operator

        self.layout.prop(operator, "use_anim", text="")

    def draw(self, context):
        layout = self.layout
        layout.use_property_split = True
        layout.use_property_decorate = False  # No animation.

        sfile = context.space_data
        operator = sfile.active_operator

        layout.enabled = operator.use_anim

        layout.prop(operator, "anim_offset")


class FBX_PT_import_armature(bpy.types.Panel):
    bl_space_type = 'FILE_BROWSER'
    bl_region_type = 'TOOL_PROPS'
    bl_label = "Armature"
    bl_parent_id = "FILE_PT_operator"
    bl_options = {'DEFAULT_CLOSED'}

    @classmethod
    def poll(cls, context):
        sfile = context.space_data
        operator = sfile.active_operator

        return operator.bl_idname == "IMPORT_SCENE_OT_fbx"

    def draw(self, context):
        layout = self.layout
        layout.use_property_split = True
        layout.use_property_decorate = False  # No animation.

        sfile = context.space_data
        operator = sfile.active_operator

        layout.prop(operator, "ignore_leaf_bones")
        layout.prop(operator, "force_connect_children"),
        layout.prop(operator, "automatic_bone_orientation"),
        sub = layout.column()
        sub.enabled = not operator.automatic_bone_orientation
        sub.prop(operator, "primary_bone_axis")
        sub.prop(operator, "secondary_bone_axis")


@orientation_helper(axis_forward='-Z', axis_up='Y')
class ExportFBX(bpy.types.Operator, ExportHelper):
    """Write a FBX file"""
    bl_idname = "export_scene.fbx"
    bl_label = "Export FBX"
    bl_options = {'UNDO', 'PRESET'}

    filename_ext = ".fbx"
    filter_glob: StringProperty(default="*.fbx", options={'HIDDEN'})

    # List of operator properties, the attributes will be assigned
    # to the class instance from the operator settings before calling.

    use_selection: BoolProperty(
            name="Selected Objects",
            description="Export selected and visible objects only",
            default=False,
            )
    use_visible: BoolProperty(
            name='Visible Objects',
            description='Export visible objects only',
            default=False
            )
    use_active_collection: BoolProperty(
            name="Active Collection",
            description="Export only objects from the active collection (and its children)",
            default=False,
            )
    global_scale: FloatProperty(
            name="Scale",
            description="Scale all data (Some importers do not support scaled armatures!)",
            min=0.001, max=1000.0,
            soft_min=0.01, soft_max=1000.0,
            default=1.0,
            )
    apply_unit_scale: BoolProperty(
            name="Apply Unit",
            description="Take into account current Blender units settings (if unset, raw Blender Units values are used as-is)",
            default=True,
            )
    apply_scale_options: EnumProperty(
            items=(('FBX_SCALE_NONE', "All Local",
                    "Apply custom scaling and units scaling to each object transformation, FBX scale remains at 1.0"),
                   ('FBX_SCALE_UNITS', "FBX Units Scale",
                    "Apply custom scaling to each object transformation, and units scaling to FBX scale"),
                   ('FBX_SCALE_CUSTOM', "FBX Custom Scale",
                    "Apply custom scaling to FBX scale, and units scaling to each object transformation"),
                   ('FBX_SCALE_ALL', "FBX All",
                    "Apply custom scaling and units scaling to FBX scale"),
                   ),
            name="Apply Scalings",
            description="How to apply custom and units scalings in generated FBX file "
                        "(Blender uses FBX scale to detect units on import, "
                        "but many other applications do not handle the same way)",
            )

    use_space_transform: BoolProperty(
            name="Use Space Transform",
            description="Apply global space transform to the object rotations. When disabled "
                        "only the axis space is written to the file and all object transforms are left as-is",
            default=True,
            )
    bake_space_transform: BoolProperty(
            name="Apply Transform",
            description="Bake space transform into object data, avoids getting unwanted rotations to objects when "
                        "target space is not aligned with Blender's space "
                        "(WARNING! experimental option, use at own risk, known to be broken with armatures/animations)",
            default=False,
            )

    object_types: EnumProperty(
            name="Object Types",
            options={'ENUM_FLAG'},
            items=(('EMPTY', "Empty", ""),
                   ('CAMERA', "Camera", ""),
                   ('LIGHT', "Lamp", ""),
                   ('ARMATURE', "Armature", "WARNING: not supported in dupli/group instances"),
                   ('MESH', "Mesh", ""),
                   ('OTHER', "Other", "Other geometry types, like curve, metaball, etc. (converted to meshes)"),
                   ),
            description="Which kind of object to export",
            default={'EMPTY', 'CAMERA', 'LIGHT', 'ARMATURE', 'MESH', 'OTHER'},
            )

    use_mesh_modifiers: BoolProperty(
            name="Apply Modifiers",
            description="Apply modifiers to mesh objects (except Armature ones) - "
                        "WARNING: prevents exporting shape keys",
            default=True,
            )
    use_mesh_modifiers_render: BoolProperty(
            name="Use Modifiers Render Setting",
            description="Use render settings when applying modifiers to mesh objects (DISABLED in Blender 2.8)",
            default=True,
            )
    mesh_smooth_type: EnumProperty(
            name="Smoothing",
            items=(('OFF', "Normals Only", "Export only normals instead of writing edge or face smoothing data"),
                   ('FACE', "Face", "Write face smoothing"),
                   ('EDGE', "Edge", "Write edge smoothing"),
                   ),
            description="Export smoothing information "
                        "(prefer 'Normals Only' option if your target importer understand split normals)",
            default='OFF',
            )
    colors_type: EnumProperty(
            name="Vertex Colors",
            items=(('NONE', "None", "Do not export color attributes"),
                   ('SRGB', "sRGB", "Export colors in sRGB color space"),
                   ('LINEAR', "Linear", "Export colors in linear color space"),
                   ),
            description="Export vertex color attributes",
            default='SRGB',
            )
    prioritize_active_color: BoolProperty(
            name="Prioritize Active Color",
            description="Make sure active color will be exported first. Could be important "
                        "since some other software can discard other color attributes besides the first one",
            default=False,
            )
    use_subsurf: BoolProperty(
            name="Export Subdivision Surface",
            description="Export the last Catmull-Rom subdivision modifier as FBX subdivision "
                        "(does not apply the modifier even if 'Apply Modifiers' is enabled)",
            default=False,
            )
    use_mesh_edges: BoolProperty(
            name="Loose Edges",
            description="Export loose edges (as two-vertices polygons)",
            default=False,
            )
    use_tspace: BoolProperty(
            name="Tangent Space",
            description="Add binormal and tangent vectors, together with normal they form the tangent space "
                        "(will only work correctly with tris/quads only meshes!)",
            default=False,
            )
    use_triangles: BoolProperty(
            name="Triangulate Faces",
            description="Convert all faces to triangles",
            default=False,
            )
    use_custom_props: BoolProperty(
            name="Custom Properties",
            description="Export custom properties",
            default=False,
            )
    add_leaf_bones: BoolProperty(
            name="Add Leaf Bones",
            description="Append a final bone to the end of each chain to specify last bone length "
                        "(use this when you intend to edit the armature from exported data)",
            default=True # False for commit!
            )
    primary_bone_axis: EnumProperty(
            name="Primary Bone Axis",
            items=(('X', "X Axis", ""),
                   ('Y', "Y Axis", ""),
                   ('Z', "Z Axis", ""),
                   ('-X', "-X Axis", ""),
                   ('-Y', "-Y Axis", ""),
                   ('-Z', "-Z Axis", ""),
                   ),
            default='Y',
            )
    secondary_bone_axis: EnumProperty(
            name="Secondary Bone Axis",
            items=(('X', "X Axis", ""),
                   ('Y', "Y Axis", ""),
                   ('Z', "Z Axis", ""),
                   ('-X', "-X Axis", ""),
                   ('-Y', "-Y Axis", ""),
                   ('-Z', "-Z Axis", ""),
                   ),
            default='X',
            )
    use_armature_deform_only: BoolProperty(
            name="Only Deform Bones",
            description="Only write deforming bones (and non-deforming ones when they have deforming children)",
            default=False,
            )
    armature_nodetype: EnumProperty(
            name="Armature FBXNode Type",
            items=(('NULL', "Null", "'Null' FBX node, similar to Blender's Empty (default)"),
                   ('ROOT', "Root", "'Root' FBX node, supposed to be the root of chains of bones..."),
                   ('LIMBNODE', "LimbNode", "'LimbNode' FBX node, a regular joint between two bones..."),
                  ),
            description="FBX type of node (object) used to represent Blender's armatures "
                        "(use the Null type unless you experience issues with the other app, "
                        "as other choices may not import back perfectly into Blender...)",
            default='NULL',
            )
    bake_anim: BoolProperty(
            name="Baked Animation",
            description="Export baked keyframe animation",
            default=True,
            )
    bake_anim_use_all_bones: BoolProperty(
            name="Key All Bones",
            description="Force exporting at least one key of animation for all bones "
                        "(needed with some target applications, like UE4)",
            default=True,
            )
    bake_anim_use_nla_strips: BoolProperty(
            name="NLA Strips",
            description="Export each non-muted NLA strip as a separated FBX's AnimStack, if any, "
                        "instead of global scene animation",
            default=True,
            )
    bake_anim_use_all_actions: BoolProperty(
            name="All Actions",
            description="Export each action as a separated FBX's AnimStack, instead of global scene animation "
                        "(note that animated objects will get all actions compatible with them, "
                        "others will get no animation at all)",
            default=True,
            )
    bake_anim_force_startend_keying: BoolProperty(
            name="Force Start/End Keying",
            description="Always add a keyframe at start and end of actions for animated channels",
            default=True,
            )
    bake_anim_step: FloatProperty(
            name="Sampling Rate",
            description="How often to evaluate animated values (in frames)",
            min=0.01, max=100.0,
            soft_min=0.1, soft_max=10.0,
            default=1.0,
            )
    bake_anim_simplify_factor: FloatProperty(
            name="Simplify",
            description="How much to simplify baked values (0.0 to disable, the higher the more simplified)",
            min=0.0, max=100.0,  # No simplification to up to 10% of current magnitude tolerance.
            soft_min=0.0, soft_max=10.0,
            default=1.0,  # default: min slope: 0.005, max frame step: 10.
            )
    path_mode: path_reference_mode
    embed_textures: BoolProperty(
            name="Embed Textures",
            description="Embed textures in FBX binary file (only for \"Copy\" path mode!)",
            default=False,
            )
    batch_mode: EnumProperty(
            name="Batch Mode",
            items=(('OFF', "Off", "Active scene to file"),
                   ('SCENE', "Scene", "Each scene as a file"),
                   ('COLLECTION', "Collection",
                    "Each collection (data-block ones) as a file, does not include content of children collections"),
                   ('SCENE_COLLECTION', "Scene Collections",
                    "Each collection (including master, non-data-block ones) of each scene as a file, "
                    "including content from children collections"),
                   ('ACTIVE_SCENE_COLLECTION', "Active Scene Collections",
                    "Each collection (including master, non-data-block one) of the active scene as a file, "
                    "including content from children collections"),
                   ),
            )
    use_batch_own_dir: BoolProperty(
            name="Batch Own Dir",
            description="Create a dir for each exported file",
            default=True,
            )
    use_metadata: BoolProperty(
            name="Use Metadata",
            default=True,
            options={'HIDDEN'},
            )

    def draw(self, context):
        pass

    @property
    def check_extension(self):
        return self.batch_mode == 'OFF'

    def execute(self, context):
        from mathutils import Matrix
        if not self.filepath:
            raise Exception("filepath not set")

        global_matrix = (axis_conversion(to_forward=self.axis_forward,
                                         to_up=self.axis_up,
                                         ).to_4x4()
                        if self.use_space_transform else Matrix())

        keywords = self.as_keywords(ignore=("check_existing",
                                            "filter_glob",
                                            "ui_tab",
                                            ))

        keywords["global_matrix"] = global_matrix

        from . import export_fbx_bin
        return export_fbx_bin.save(self, context, **keywords)


class FBX_PT_export_main(bpy.types.Panel):
    bl_space_type = 'FILE_BROWSER'
    bl_region_type = 'TOOL_PROPS'
    bl_label = ""
    bl_parent_id = "FILE_PT_operator"
    bl_options = {'HIDE_HEADER'}

    @classmethod
    def poll(cls, context):
        sfile = context.space_data
        operator = sfile.active_operator

        return operator.bl_idname == "EXPORT_SCENE_OT_fbx"

    def draw(self, context):
        layout = self.layout
        layout.use_property_split = True
        layout.use_property_decorate = False  # No animation.

        sfile = context.space_data
        operator = sfile.active_operator

        row = layout.row(align=True)
        row.prop(operator, "path_mode")
        sub = row.row(align=True)
        sub.enabled = (operator.path_mode == 'COPY')
        sub.prop(operator, "embed_textures", text="", icon='PACKAGE' if operator.embed_textures else 'UGLYPACKAGE')
        row = layout.row(align=True)
        row.prop(operator, "batch_mode")
        sub = row.row(align=True)
        sub.prop(operator, "use_batch_own_dir", text="", icon='NEWFOLDER')


class FBX_PT_export_include(bpy.types.Panel):
    bl_space_type = 'FILE_BROWSER'
    bl_region_type = 'TOOL_PROPS'
    bl_label = "Include"
    bl_parent_id = "FILE_PT_operator"

    @classmethod
    def poll(cls, context):
        sfile = context.space_data
        operator = sfile.active_operator

        return operator.bl_idname == "EXPORT_SCENE_OT_fbx"

    def draw(self, context):
        layout = self.layout
        layout.use_property_split = True
        layout.use_property_decorate = False  # No animation.

        sfile = context.space_data
        operator = sfile.active_operator

        sublayout = layout.column(heading="Limit to")
        sublayout.enabled = (operator.batch_mode == 'OFF')
        sublayout.prop(operator, "use_selection")
        sublayout.prop(operator, "use_visible")
        sublayout.prop(operator, "use_active_collection")

        layout.column().prop(operator, "object_types")
        layout.prop(operator, "use_custom_props")


class FBX_PT_export_transform(bpy.types.Panel):
    bl_space_type = 'FILE_BROWSER'
    bl_region_type = 'TOOL_PROPS'
    bl_label = "Transform"
    bl_parent_id = "FILE_PT_operator"

    @classmethod
    def poll(cls, context):
        sfile = context.space_data
        operator = sfile.active_operator

        return operator.bl_idname == "EXPORT_SCENE_OT_fbx"

    def draw(self, context):
        layout = self.layout
        layout.use_property_split = True
        layout.use_property_decorate = False  # No animation.

        sfile = context.space_data
        operator = sfile.active_operator

        layout.prop(operator, "global_scale")
        layout.prop(operator, "apply_scale_options")

        layout.prop(operator, "axis_forward")
        layout.prop(operator, "axis_up")

        layout.prop(operator, "apply_unit_scale")
        layout.prop(operator, "use_space_transform")
        row = layout.row()
        row.prop(operator, "bake_space_transform")
        row.label(text="", icon='ERROR')


class FBX_PT_export_geometry(bpy.types.Panel):
    bl_space_type = 'FILE_BROWSER'
    bl_region_type = 'TOOL_PROPS'
    bl_label = "Geometry"
    bl_parent_id = "FILE_PT_operator"
    bl_options = {'DEFAULT_CLOSED'}

    @classmethod
    def poll(cls, context):
        sfile = context.space_data
        operator = sfile.active_operator

        return operator.bl_idname == "EXPORT_SCENE_OT_fbx"

    def draw(self, context):
        layout = self.layout
        layout.use_property_split = True
        layout.use_property_decorate = False  # No animation.

        sfile = context.space_data
        operator = sfile.active_operator

        layout.prop(operator, "mesh_smooth_type")
        layout.prop(operator, "use_subsurf")
        layout.prop(operator, "use_mesh_modifiers")
        #sub = layout.row()
        #sub.enabled = operator.use_mesh_modifiers and False  # disabled in 2.8...
        #sub.prop(operator, "use_mesh_modifiers_render")
        layout.prop(operator, "use_mesh_edges")
        layout.prop(operator, "use_triangles")
        sub = layout.row()
        #~ sub.enabled = operator.mesh_smooth_type in {'OFF'}
        sub.prop(operator, "use_tspace")
        layout.prop(operator, "colors_type")
        layout.prop(operator, "prioritize_active_color")


class FBX_PT_export_armature(bpy.types.Panel):
    bl_space_type = 'FILE_BROWSER'
    bl_region_type = 'TOOL_PROPS'
    bl_label = "Armature"
    bl_parent_id = "FILE_PT_operator"
    bl_options = {'DEFAULT_CLOSED'}

    @classmethod
    def poll(cls, context):
        sfile = context.space_data
        operator = sfile.active_operator

        return operator.bl_idname == "EXPORT_SCENE_OT_fbx"

    def draw(self, context):
        layout = self.layout
        layout.use_property_split = True
        layout.use_property_decorate = False  # No animation.

        sfile = context.space_data
        operator = sfile.active_operator

        layout.prop(operator, "primary_bone_axis")
        layout.prop(operator, "secondary_bone_axis")
        layout.prop(operator, "armature_nodetype")
        layout.prop(operator, "use_armature_deform_only")
        layout.prop(operator, "add_leaf_bones")


class FBX_PT_export_bake_animation(bpy.types.Panel):
    bl_space_type = 'FILE_BROWSER'
    bl_region_type = 'TOOL_PROPS'
    bl_label = "Bake Animation"
    bl_parent_id = "FILE_PT_operator"
    bl_options = {'DEFAULT_CLOSED'}

    @classmethod
    def poll(cls, context):
        sfile = context.space_data
        operator = sfile.active_operator

        return operator.bl_idname == "EXPORT_SCENE_OT_fbx"

    def draw_header(self, context):
        sfile = context.space_data
        operator = sfile.active_operator

        self.layout.prop(operator, "bake_anim", text="")

    def draw(self, context):
        layout = self.layout
        layout.use_property_split = True
        layout.use_property_decorate = False  # No animation.

        sfile = context.space_data
        operator = sfile.active_operator

        layout.enabled = operator.bake_anim
        layout.prop(operator, "bake_anim_use_all_bones")
        layout.prop(operator, "bake_anim_use_nla_strips")
        layout.prop(operator, "bake_anim_use_all_actions")
        layout.prop(operator, "bake_anim_force_startend_keying")
        layout.prop(operator, "bake_anim_step")
        layout.prop(operator, "bake_anim_simplify_factor")


def menu_func_import(self, context):
    self.layout.operator(ImportFBX.bl_idname, text="FBX (.fbx)")


def menu_func_export(self, context):
    self.layout.operator(ExportFBX.bl_idname, text="FBX (.fbx)")


classes = (
    ImportFBX,
    FBX_PT_import_include,
    FBX_PT_import_transform,
    FBX_PT_import_transform_manual_orientation,
    FBX_PT_import_animation,
    FBX_PT_import_armature,
    ExportFBX,
    FBX_PT_export_main,
    FBX_PT_export_include,
    FBX_PT_export_transform,
    FBX_PT_export_geometry,
    FBX_PT_export_armature,
    FBX_PT_export_bake_animation,
)


def register():
    for cls in classes:
        bpy.utils.register_class(cls)

    bpy.types.TOPBAR_MT_file_import.append(menu_func_import)
    bpy.types.TOPBAR_MT_file_export.append(menu_func_export)


def unregister():
    bpy.types.TOPBAR_MT_file_import.remove(menu_func_import)
    bpy.types.TOPBAR_MT_file_export.remove(menu_func_export)

    for cls in classes:
        bpy.utils.unregister_class(cls)


if __name__ == "__main__":
    register()<|MERGE_RESOLUTION|>--- conflicted
+++ resolved
@@ -5,13 +5,8 @@
 bl_info = {
     "name": "FBX format",
     "author": "Campbell Barton, Bastien Montagne, Jens Restemeier, @Mysteryem",
-<<<<<<< HEAD
-    "version": (5, 9, 0),
+    "version": (5, 9, 1),
     "blender": (4, 1, 0),
-=======
-    "version": (5, 8, 12),
-    "blender": (4, 0, 0),
->>>>>>> c9d8698a
     "location": "File > Import-Export",
     "description": "FBX IO meshes, UVs, vertex colors, materials, textures, cameras, lamps and actions",
     "warning": "",
