--- conflicted
+++ resolved
@@ -526,13 +526,8 @@
 
     # properties to store in the preset
     preset_values = [
-<<<<<<< HEAD
         "lightdata.type",
-        "lightdata.color",      
-=======
-        "lampdata.type",
-        "lampdata.color",
->>>>>>> f1c55295
+        "lightdata.color",
         ]
 
     # where to store the preset
@@ -555,17 +550,10 @@
 classes = (
     POV_LIGHT_MT_presets,
     AddPresetLamp,
-<<<<<<< HEAD
-    )    
-    
+    )
+
 class LIGHT_PT_POV_sunsky(PovLampButtonsPanel, bpy.types.Panel):
     bl_label = properties_data_light.DATA_PT_sunsky.bl_label
-=======
-    )
-
-class LAMP_PT_POV_sunsky(PovLampButtonsPanel, bpy.types.Panel):
-    bl_label = properties_data_lamp.DATA_PT_sunsky.bl_label
->>>>>>> f1c55295
 
     @classmethod
     def poll(cls, context):
