--- conflicted
+++ resolved
@@ -760,13 +760,8 @@
 def draw_callback_px(self, context):
     allocate_main_ui(self, context)
 
-<<<<<<< HEAD
     shader = gpu.shader.from_builtin('UNIFORM_COLOR')
-    shader.bind()
-=======
-    shader = gpu.shader.from_builtin('2D_UNIFORM_COLOR')
-    line_shader = gpu.shader.from_builtin('3D_POLYLINE_SMOOTH_COLOR')
->>>>>>> be6cbe02
+    line_shader = gpu.shader.from_builtin('POLYLINE_SMOOTH_COLOR')
 
     addon_prefs = context.preferences.addons[__package__].preferences
 
