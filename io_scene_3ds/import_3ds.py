--- conflicted
+++ resolved
@@ -449,12 +449,9 @@
                     bmesh.polygons[f].use_smooth = True
                 else:
                     bmesh.polygons[f].use_smooth = False
-<<<<<<< HEAD
-=======
         else:
             for poly in bmesh.polygons:
                 poly.use_smooth = False
->>>>>>> 4c21a4ea
 
         if contextMatrix:
             if WORLD_MATRIX:
@@ -1356,16 +1353,12 @@
 
         #pivot_list[ind] += pivot_list[parent]  # Not sure this is correct, should parent space matrix be applied before combining?
 
-<<<<<<< HEAD
     # if parent name
-=======
->>>>>>> 4c21a4ea
     for par, objs in parent_dictionary.items():
         parent = object_dictionary.get(par)
         for ob in objs:
             if parent is not None:
                 ob.parent = parent
-<<<<<<< HEAD
     parent_dictionary.clear()
 
     # If hierarchy
@@ -1376,8 +1369,6 @@
         parent_obj = object_dictionary.get(parent)
         if child_obj and parent_obj is not None:
             child_obj.parent = parent_obj
-=======
->>>>>>> 4c21a4ea
 
     # fix pivots
     for ind, ob in enumerate(object_list):
